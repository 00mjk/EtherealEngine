﻿<?xml version="1.0" encoding="utf-8"?>
<Project ToolsVersion="4.0" xmlns="http://schemas.microsoft.com/developer/msbuild/2003">
  <ItemGroup>
    <Filter Include="Header Files">
      <UniqueIdentifier>{93995380-89BD-4b04-88EB-625FBE52EBFB}</UniqueIdentifier>
      <Extensions>h;hpp;hxx;hm;inl;inc;xsd</Extensions>
    </Filter>
    <Filter Include="Resource Files">
      <UniqueIdentifier>{67DA6AB6-F800-4c08-8B7A-83BB121AAD01}</UniqueIdentifier>
      <Extensions>rc;ico;cur;bmp;dlg;rc2;rct;bin;rgs;gif;jpg;jpeg;jpe;resx;tiff;tif;png;wav;mfcribbon-ms</Extensions>
    </Filter>
    <Filter Include="Source Files">
      <UniqueIdentifier>{4FC737F1-C7A5-4376-A066-2A32D752A2FF}</UniqueIdentifier>
      <Extensions>cpp;c;cc;cxx;def;odl;idl;hpj;bat;asm;asmx</Extensions>
    </Filter>
    <Filter Include="Source Files\math">
      <UniqueIdentifier>{99af75b7-5093-4884-a505-e8d5b1b79676}</UniqueIdentifier>
    </Filter>
    <Filter Include="Source Files\reflection">
      <UniqueIdentifier>{8c231904-92be-431a-90f5-da3d3dae29b7}</UniqueIdentifier>
    </Filter>
    <Filter Include="Source Files\reflection\rttr">
      <UniqueIdentifier>{cca4684a-39f8-470a-85d3-540d85d01df4}</UniqueIdentifier>
    </Filter>
    <Filter Include="Source Files\reflection\rttr\detail">
      <UniqueIdentifier>{22fe095b-0cce-4dbe-bc62-777679ddbfae}</UniqueIdentifier>
    </Filter>
    <Filter Include="Source Files\reflection\rttr\detail\array">
      <UniqueIdentifier>{1e64cd99-f302-4384-bfe3-b8c85cb0dff1}</UniqueIdentifier>
    </Filter>
    <Filter Include="Source Files\reflection\rttr\detail\base">
      <UniqueIdentifier>{49c58e41-a1d4-49f4-a202-2ffb1fdd0194}</UniqueIdentifier>
    </Filter>
    <Filter Include="Source Files\reflection\rttr\detail\constructor">
      <UniqueIdentifier>{f6a1ff39-32f9-4a27-83ac-edf328f5c2d1}</UniqueIdentifier>
    </Filter>
    <Filter Include="Source Files\reflection\rttr\detail\conversion">
      <UniqueIdentifier>{ef83dde6-588c-486f-8511-15a7f0dd9146}</UniqueIdentifier>
    </Filter>
    <Filter Include="Source Files\reflection\rttr\detail\default_arguments">
      <UniqueIdentifier>{e2d03f0a-2604-408a-bc0a-0337d89a7bbb}</UniqueIdentifier>
    </Filter>
    <Filter Include="Source Files\reflection\rttr\detail\destructor">
      <UniqueIdentifier>{d7265500-6df5-4c16-868d-35d0996830bb}</UniqueIdentifier>
    </Filter>
    <Filter Include="Source Files\reflection\rttr\detail\enumeration">
      <UniqueIdentifier>{c43b1d73-96d2-4e78-a810-6fadd4116a9d}</UniqueIdentifier>
    </Filter>
    <Filter Include="Source Files\reflection\rttr\detail\impl">
      <UniqueIdentifier>{477b7fdd-8e05-48ac-b0ce-ec673fa73567}</UniqueIdentifier>
    </Filter>
    <Filter Include="Source Files\reflection\rttr\detail\metadata">
      <UniqueIdentifier>{7d1f82ea-5af9-4f85-a9df-61494681f09e}</UniqueIdentifier>
    </Filter>
    <Filter Include="Source Files\reflection\rttr\detail\method">
      <UniqueIdentifier>{e7b3370d-c131-4162-8695-301b495f42a2}</UniqueIdentifier>
    </Filter>
    <Filter Include="Source Files\reflection\rttr\detail\misc">
      <UniqueIdentifier>{de2c6763-549c-49cb-a904-8cbc2a8c45d2}</UniqueIdentifier>
    </Filter>
    <Filter Include="Source Files\reflection\rttr\detail\parameter_info">
      <UniqueIdentifier>{ed88a1e4-94ea-44ff-acbb-bf31e4f2983b}</UniqueIdentifier>
    </Filter>
    <Filter Include="Source Files\reflection\rttr\detail\policies">
      <UniqueIdentifier>{3c40c444-1bba-4de9-b207-d0870902f87c}</UniqueIdentifier>
    </Filter>
    <Filter Include="Source Files\reflection\rttr\detail\property">
      <UniqueIdentifier>{7f3c7e29-a181-43c2-9858-356bb1103f64}</UniqueIdentifier>
    </Filter>
    <Filter Include="Source Files\reflection\rttr\detail\registration">
      <UniqueIdentifier>{268687d5-85a6-4167-a968-5c27a7d03b00}</UniqueIdentifier>
    </Filter>
    <Filter Include="Source Files\reflection\rttr\detail\type">
      <UniqueIdentifier>{3d787512-773e-4d39-9262-2edfc8ed2682}</UniqueIdentifier>
    </Filter>
    <Filter Include="Source Files\reflection\rttr\detail\variant">
      <UniqueIdentifier>{702bc7df-0ce1-46e0-add3-5a327406128c}</UniqueIdentifier>
    </Filter>
    <Filter Include="Source Files\reflection\rttr\detail\variant_array_view">
      <UniqueIdentifier>{58a8f8d0-8521-4e7d-aebd-95892a831bbe}</UniqueIdentifier>
    </Filter>
    <Filter Include="Source Files\events">
      <UniqueIdentifier>{d09d6d9e-ee7a-4edd-8b24-e53df25688ee}</UniqueIdentifier>
    </Filter>
    <Filter Include="Source Files\random">
      <UniqueIdentifier>{5f8cb413-c8e9-4ac1-beda-eae8d06e882c}</UniqueIdentifier>
    </Filter>
    <Filter Include="Source Files\common">
      <UniqueIdentifier>{62653d7f-073e-41a6-aa4b-4d7362106b78}</UniqueIdentifier>
    </Filter>
    <Filter Include="Source Files\math\glm">
      <UniqueIdentifier>{c930781c-449c-4231-8365-6ff050eb640d}</UniqueIdentifier>
    </Filter>
    <Filter Include="Source Files\math\glm\detail">
      <UniqueIdentifier>{92d280a3-09a3-4bec-9df5-e67781cb5391}</UniqueIdentifier>
    </Filter>
    <Filter Include="Source Files\math\glm\gtc">
      <UniqueIdentifier>{e09b44d7-36fd-4ca9-a38b-c500a73ce6d7}</UniqueIdentifier>
    </Filter>
    <Filter Include="Source Files\math\glm\gtx">
      <UniqueIdentifier>{8d780232-6c30-4a2b-8d5f-2d0b94c1b57c}</UniqueIdentifier>
    </Filter>
    <Filter Include="Source Files\logging">
      <UniqueIdentifier>{1ae8df36-8237-46c9-accc-91bb75b8d417}</UniqueIdentifier>
    </Filter>
    <Filter Include="Source Files\logging\spdlog">
      <UniqueIdentifier>{7790833b-3db6-4a82-b00a-6171b43c2782}</UniqueIdentifier>
    </Filter>
    <Filter Include="Source Files\logging\spdlog\details">
      <UniqueIdentifier>{ae99a334-d8ae-45c8-a8c8-5a9cacd528b8}</UniqueIdentifier>
    </Filter>
    <Filter Include="Source Files\logging\spdlog\sinks">
      <UniqueIdentifier>{328903ad-ba58-45cf-9f68-7a3966203821}</UniqueIdentifier>
    </Filter>
    <Filter Include="Source Files\serialization">
      <UniqueIdentifier>{e0e0e12e-0ee5-4f25-aa4f-377c1aa44898}</UniqueIdentifier>
    </Filter>
    <Filter Include="Source Files\serialization\cereal">
      <UniqueIdentifier>{4fc8cd50-14c2-43f3-9fa5-776f39a1744a}</UniqueIdentifier>
    </Filter>
    <Filter Include="Source Files\serialization\cereal\archives">
      <UniqueIdentifier>{bbb3539e-159b-4642-98f2-d6242843859f}</UniqueIdentifier>
    </Filter>
    <Filter Include="Source Files\serialization\cereal\details">
      <UniqueIdentifier>{3f8bb505-6bda-4836-8a15-b211bd220268}</UniqueIdentifier>
    </Filter>
    <Filter Include="Source Files\serialization\cereal\external">
      <UniqueIdentifier>{269b29ce-6de1-4d45-bc0e-61b890125cbc}</UniqueIdentifier>
    </Filter>
    <Filter Include="Source Files\serialization\cereal\types">
      <UniqueIdentifier>{d795dc54-f348-44fe-9f81-1f1c2885c2d2}</UniqueIdentifier>
    </Filter>
    <Filter Include="Source Files\serialization\cereal\types\concepts">
      <UniqueIdentifier>{64375baa-4e68-40d4-8dd0-1f9067758700}</UniqueIdentifier>
    </Filter>
    <Filter Include="Source Files\serialization\cereal\external\rapidjson">
      <UniqueIdentifier>{ce78cc15-ef08-4913-b2d0-f429ee4a9af4}</UniqueIdentifier>
    </Filter>
    <Filter Include="Source Files\serialization\cereal\external\rapidxml">
      <UniqueIdentifier>{6092479d-dc1f-4239-bdaa-66238f602491}</UniqueIdentifier>
    </Filter>
    <Filter Include="Source Files\serialization\cereal\external\rapidjson\error">
      <UniqueIdentifier>{6ddcb7c9-a2c4-464f-97fc-72a18ac2f58a}</UniqueIdentifier>
    </Filter>
    <Filter Include="Source Files\serialization\cereal\external\rapidjson\internal">
      <UniqueIdentifier>{b0cf37e6-41d8-490f-8456-91409ba6ac31}</UniqueIdentifier>
    </Filter>
    <Filter Include="Source Files\serialization\cereal\external\rapidjson\msinttypes">
      <UniqueIdentifier>{9384c9b7-717a-4ae3-8c03-a01e3196c3ce}</UniqueIdentifier>
    </Filter>
    <Filter Include="Source Files\config">
      <UniqueIdentifier>{27757747-14b3-4538-947d-5350058f1849}</UniqueIdentifier>
    </Filter>
    <Filter Include="Source Files\config\cfg">
      <UniqueIdentifier>{cdb7db75-7419-4e48-a54e-f06f3a81cae5}</UniqueIdentifier>
    </Filter>
    <Filter Include="Source Files\math\glm\simd">
      <UniqueIdentifier>{8c6d59e0-0eed-46a2-8a72-8df17331ad84}</UniqueIdentifier>
    </Filter>
    <Filter Include="Source Files\console">
      <UniqueIdentifier>{489d2678-89bf-4200-8465-a146aea2b155}</UniqueIdentifier>
    </Filter>
    <Filter Include="Source Files\memory">
      <UniqueIdentifier>{eb5e947b-b7b2-4cb7-82e2-e4bf8b05c2c7}</UniqueIdentifier>
    </Filter>
    <Filter Include="Source Files\subsystem">
      <UniqueIdentifier>{9e636e3c-0ad8-436c-989d-93b13cd57df6}</UniqueIdentifier>
    </Filter>
  </ItemGroup>
  <ItemGroup>
    <ClInclude Include="..\..\source\core\events\delegate.hpp">
      <Filter>Source Files\events</Filter>
    </ClInclude>
    <ClInclude Include="..\..\source\core\events\event.hpp">
      <Filter>Source Files\events</Filter>
    </ClInclude>
    <ClInclude Include="..\..\source\core\events\signal.hpp">
      <Filter>Source Files\events</Filter>
    </ClInclude>
    <ClInclude Include="..\..\source\core\reflection\reflection.h">
      <Filter>Source Files\reflection</Filter>
    </ClInclude>
    <ClInclude Include="..\..\source\core\reflection\rttr\destructor.h">
      <Filter>Source Files\reflection\rttr</Filter>
    </ClInclude>
    <ClInclude Include="..\..\source\core\reflection\rttr\enum_flags.h">
      <Filter>Source Files\reflection\rttr</Filter>
    </ClInclude>
    <ClInclude Include="..\..\source\core\reflection\rttr\enumeration.h">
      <Filter>Source Files\reflection\rttr</Filter>
    </ClInclude>
    <ClInclude Include="..\..\source\core\reflection\rttr\filter_item.h">
      <Filter>Source Files\reflection\rttr</Filter>
    </ClInclude>
    <ClInclude Include="..\..\source\core\reflection\rttr\instance.h">
      <Filter>Source Files\reflection\rttr</Filter>
    </ClInclude>
    <ClInclude Include="..\..\source\core\reflection\rttr\method.h">
      <Filter>Source Files\reflection\rttr</Filter>
    </ClInclude>
    <ClInclude Include="..\..\source\core\reflection\rttr\parameter_info.h">
      <Filter>Source Files\reflection\rttr</Filter>
    </ClInclude>
    <ClInclude Include="..\..\source\core\reflection\rttr\policy.h">
      <Filter>Source Files\reflection\rttr</Filter>
    </ClInclude>
    <ClInclude Include="..\..\source\core\reflection\rttr\property.h">
      <Filter>Source Files\reflection\rttr</Filter>
    </ClInclude>
    <ClInclude Include="..\..\source\core\reflection\rttr\registration.h">
      <Filter>Source Files\reflection\rttr</Filter>
    </ClInclude>
    <ClInclude Include="..\..\source\core\reflection\rttr\rttr_cast.h">
      <Filter>Source Files\reflection\rttr</Filter>
    </ClInclude>
    <ClInclude Include="..\..\source\core\reflection\rttr\rttr_enable.h">
      <Filter>Source Files\reflection\rttr</Filter>
    </ClInclude>
    <ClInclude Include="..\..\source\core\reflection\rttr\string_view.h">
      <Filter>Source Files\reflection\rttr</Filter>
    </ClInclude>
    <ClInclude Include="..\..\source\core\reflection\rttr\type.h">
      <Filter>Source Files\reflection\rttr</Filter>
    </ClInclude>
    <ClInclude Include="..\..\source\core\reflection\rttr\variant.h">
      <Filter>Source Files\reflection\rttr</Filter>
    </ClInclude>
    <ClInclude Include="..\..\source\core\reflection\rttr\variant_array_view.h">
      <Filter>Source Files\reflection\rttr</Filter>
    </ClInclude>
    <ClInclude Include="..\..\source\core\reflection\rttr\wrapper_mapper.h">
      <Filter>Source Files\reflection\rttr</Filter>
    </ClInclude>
    <ClInclude Include="..\..\source\core\reflection\rttr\access_levels.h">
      <Filter>Source Files\reflection\rttr</Filter>
    </ClInclude>
    <ClInclude Include="..\..\source\core\reflection\rttr\argument.h">
      <Filter>Source Files\reflection\rttr</Filter>
    </ClInclude>
    <ClInclude Include="..\..\source\core\reflection\rttr\array_mapper.h">
      <Filter>Source Files\reflection\rttr</Filter>
    </ClInclude>
    <ClInclude Include="..\..\source\core\reflection\rttr\array_range.h">
      <Filter>Source Files\reflection\rttr</Filter>
    </ClInclude>
    <ClInclude Include="..\..\source\core\reflection\rttr\constructor.h">
      <Filter>Source Files\reflection\rttr</Filter>
    </ClInclude>
    <ClInclude Include="..\..\source\core\reflection\rttr\detail\array\array_accessor.h">
      <Filter>Source Files\reflection\rttr\detail\array</Filter>
    </ClInclude>
    <ClInclude Include="..\..\source\core\reflection\rttr\detail\array\array_accessor_impl.h">
      <Filter>Source Files\reflection\rttr\detail\array</Filter>
    </ClInclude>
    <ClInclude Include="..\..\source\core\reflection\rttr\detail\array\array_mapper_impl.h">
      <Filter>Source Files\reflection\rttr\detail\array</Filter>
    </ClInclude>
    <ClInclude Include="..\..\source\core\reflection\rttr\detail\array\array_wrapper.h">
      <Filter>Source Files\reflection\rttr\detail\array</Filter>
    </ClInclude>
    <ClInclude Include="..\..\source\core\reflection\rttr\detail\array\array_wrapper_base.h">
      <Filter>Source Files\reflection\rttr\detail\array</Filter>
    </ClInclude>
    <ClInclude Include="..\..\source\core\reflection\rttr\detail\base\core_prerequisites.h">
      <Filter>Source Files\reflection\rttr\detail\base</Filter>
    </ClInclude>
    <ClInclude Include="..\..\source\core\reflection\rttr\detail\base\pch.h">
      <Filter>Source Files\reflection\rttr\detail\base</Filter>
    </ClInclude>
    <ClInclude Include="..\..\source\core\reflection\rttr\detail\base\version.h">
      <Filter>Source Files\reflection\rttr\detail\base</Filter>
    </ClInclude>
    <ClInclude Include="..\..\source\core\reflection\rttr\detail\constructor\constructor_invoker.h">
      <Filter>Source Files\reflection\rttr\detail\constructor</Filter>
    </ClInclude>
    <ClInclude Include="..\..\source\core\reflection\rttr\detail\constructor\constructor_wrapper.h">
      <Filter>Source Files\reflection\rttr\detail\constructor</Filter>
    </ClInclude>
    <ClInclude Include="..\..\source\core\reflection\rttr\detail\constructor\constructor_wrapper_base.h">
      <Filter>Source Files\reflection\rttr\detail\constructor</Filter>
    </ClInclude>
    <ClInclude Include="..\..\source\core\reflection\rttr\detail\constructor\constructor_wrapper_defaults.h">
      <Filter>Source Files\reflection\rttr\detail\constructor</Filter>
    </ClInclude>
    <ClInclude Include="..\..\source\core\reflection\rttr\detail\conversion\number_conversion.h">
      <Filter>Source Files\reflection\rttr\detail\conversion</Filter>
    </ClInclude>
    <ClInclude Include="..\..\source\core\reflection\rttr\detail\conversion\std_conversion_functions.h">
      <Filter>Source Files\reflection\rttr\detail\conversion</Filter>
    </ClInclude>
    <ClInclude Include="..\..\source\core\reflection\rttr\detail\default_arguments\default_arguments.h">
      <Filter>Source Files\reflection\rttr\detail\default_arguments</Filter>
    </ClInclude>
    <ClInclude Include="..\..\source\core\reflection\rttr\detail\default_arguments\invoke_with_defaults.h">
      <Filter>Source Files\reflection\rttr\detail\default_arguments</Filter>
    </ClInclude>
    <ClInclude Include="..\..\source\core\reflection\rttr\detail\destructor\destructor_wrapper.h">
      <Filter>Source Files\reflection\rttr\detail\destructor</Filter>
    </ClInclude>
    <ClInclude Include="..\..\source\core\reflection\rttr\detail\destructor\destructor_wrapper_base.h">
      <Filter>Source Files\reflection\rttr\detail\destructor</Filter>
    </ClInclude>
    <ClInclude Include="..\..\source\core\reflection\rttr\detail\enumeration\enumeration_helper.h">
      <Filter>Source Files\reflection\rttr\detail\enumeration</Filter>
    </ClInclude>
    <ClInclude Include="..\..\source\core\reflection\rttr\detail\enumeration\enumeration_wrapper.h">
      <Filter>Source Files\reflection\rttr\detail\enumeration</Filter>
    </ClInclude>
    <ClInclude Include="..\..\source\core\reflection\rttr\detail\enumeration\enumeration_wrapper_base.h">
      <Filter>Source Files\reflection\rttr\detail\enumeration</Filter>
    </ClInclude>
    <ClInclude Include="..\..\source\core\reflection\rttr\detail\enumeration\enum_data.h">
      <Filter>Source Files\reflection\rttr\detail\enumeration</Filter>
    </ClInclude>
    <ClInclude Include="..\..\source\core\reflection\rttr\detail\impl\argument_impl.h">
      <Filter>Source Files\reflection\rttr\detail\impl</Filter>
    </ClInclude>
    <ClInclude Include="..\..\source\core\reflection\rttr\detail\impl\array_range_impl.h">
      <Filter>Source Files\reflection\rttr\detail\impl</Filter>
    </ClInclude>
    <ClInclude Include="..\..\source\core\reflection\rttr\detail\impl\enum_flags_impl.h">
      <Filter>Source Files\reflection\rttr\detail\impl</Filter>
    </ClInclude>
    <ClInclude Include="..\..\source\core\reflection\rttr\detail\impl\instance_impl.h">
      <Filter>Source Files\reflection\rttr\detail\impl</Filter>
    </ClInclude>
    <ClInclude Include="..\..\source\core\reflection\rttr\detail\impl\rttr_cast_impl.h">
      <Filter>Source Files\reflection\rttr\detail\impl</Filter>
    </ClInclude>
    <ClInclude Include="..\..\source\core\reflection\rttr\detail\impl\string_view_impl.h">
      <Filter>Source Files\reflection\rttr\detail\impl</Filter>
    </ClInclude>
    <ClInclude Include="..\..\source\core\reflection\rttr\detail\impl\wrapper_mapper_impl.h">
      <Filter>Source Files\reflection\rttr\detail\impl</Filter>
    </ClInclude>
    <ClInclude Include="..\..\source\core\reflection\rttr\detail\metadata\metadata.h">
      <Filter>Source Files\reflection\rttr\detail\metadata</Filter>
    </ClInclude>
    <ClInclude Include="..\..\source\core\reflection\rttr\detail\metadata\metadata_handler.h">
      <Filter>Source Files\reflection\rttr\detail\metadata</Filter>
    </ClInclude>
    <ClInclude Include="..\..\source\core\reflection\rttr\detail\method\method_accessor.h">
      <Filter>Source Files\reflection\rttr\detail\method</Filter>
    </ClInclude>
    <ClInclude Include="..\..\source\core\reflection\rttr\detail\method\method_invoker.h">
      <Filter>Source Files\reflection\rttr\detail\method</Filter>
    </ClInclude>
    <ClInclude Include="..\..\source\core\reflection\rttr\detail\method\method_wrapper.h">
      <Filter>Source Files\reflection\rttr\detail\method</Filter>
    </ClInclude>
    <ClInclude Include="..\..\source\core\reflection\rttr\detail\method\method_wrapper_base.h">
      <Filter>Source Files\reflection\rttr\detail\method</Filter>
    </ClInclude>
    <ClInclude Include="..\..\source\core\reflection\rttr\detail\misc\argument_extractor.h">
      <Filter>Source Files\reflection\rttr\detail\misc</Filter>
    </ClInclude>
    <ClInclude Include="..\..\source\core\reflection\rttr\detail\misc\argument_wrapper.h">
      <Filter>Source Files\reflection\rttr\detail\misc</Filter>
    </ClInclude>
    <ClInclude Include="..\..\source\core\reflection\rttr\detail\misc\class_item_mapper.h">
      <Filter>Source Files\reflection\rttr\detail\misc</Filter>
    </ClInclude>
    <ClInclude Include="..\..\source\core\reflection\rttr\detail\misc\compare_equal.h">
      <Filter>Source Files\reflection\rttr\detail\misc</Filter>
    </ClInclude>
    <ClInclude Include="..\..\source\core\reflection\rttr\detail\misc\compare_equal_impl.h">
      <Filter>Source Files\reflection\rttr\detail\misc</Filter>
    </ClInclude>
    <ClInclude Include="..\..\source\core\reflection\rttr\detail\misc\compare_less.h">
      <Filter>Source Files\reflection\rttr\detail\misc</Filter>
    </ClInclude>
    <ClInclude Include="..\..\source\core\reflection\rttr\detail\misc\compare_less_impl.h">
      <Filter>Source Files\reflection\rttr\detail\misc</Filter>
    </ClInclude>
    <ClInclude Include="..\..\source\core\reflection\rttr\detail\misc\data_address_container.h">
      <Filter>Source Files\reflection\rttr\detail\misc</Filter>
    </ClInclude>
    <ClInclude Include="..\..\source\core\reflection\rttr\detail\misc\flat_map.h">
      <Filter>Source Files\reflection\rttr\detail\misc</Filter>
    </ClInclude>
    <ClInclude Include="..\..\source\core\reflection\rttr\detail\misc\flat_multimap.h">
      <Filter>Source Files\reflection\rttr\detail\misc</Filter>
    </ClInclude>
    <ClInclude Include="..\..\source\core\reflection\rttr\detail\misc\function_traits.h">
      <Filter>Source Files\reflection\rttr\detail\misc</Filter>
    </ClInclude>
    <ClInclude Include="..\..\source\core\reflection\rttr\detail\misc\misc_type_traits.h">
      <Filter>Source Files\reflection\rttr\detail\misc</Filter>
    </ClInclude>
    <ClInclude Include="..\..\source\core\reflection\rttr\detail\misc\std_type_traits.h">
      <Filter>Source Files\reflection\rttr\detail\misc</Filter>
    </ClInclude>
    <ClInclude Include="..\..\source\core\reflection\rttr\detail\misc\utility.h">
      <Filter>Source Files\reflection\rttr\detail\misc</Filter>
    </ClInclude>
    <ClInclude Include="..\..\source\core\reflection\rttr\detail\parameter_info\parameter_infos.h">
      <Filter>Source Files\reflection\rttr\detail\parameter_info</Filter>
    </ClInclude>
    <ClInclude Include="..\..\source\core\reflection\rttr\detail\parameter_info\parameter_infos_compare.h">
      <Filter>Source Files\reflection\rttr\detail\parameter_info</Filter>
    </ClInclude>
    <ClInclude Include="..\..\source\core\reflection\rttr\detail\parameter_info\parameter_info_wrapper.h">
      <Filter>Source Files\reflection\rttr\detail\parameter_info</Filter>
    </ClInclude>
    <ClInclude Include="..\..\source\core\reflection\rttr\detail\parameter_info\parameter_info_wrapper_base.h">
      <Filter>Source Files\reflection\rttr\detail\parameter_info</Filter>
    </ClInclude>
    <ClInclude Include="..\..\source\core\reflection\rttr\detail\parameter_info\parameter_names.h">
      <Filter>Source Files\reflection\rttr\detail\parameter_info</Filter>
    </ClInclude>
    <ClInclude Include="..\..\source\core\reflection\rttr\detail\policies\ctor_policies.h">
      <Filter>Source Files\reflection\rttr\detail\policies</Filter>
    </ClInclude>
    <ClInclude Include="..\..\source\core\reflection\rttr\detail\policies\meth_policies.h">
      <Filter>Source Files\reflection\rttr\detail\policies</Filter>
    </ClInclude>
    <ClInclude Include="..\..\source\core\reflection\rttr\detail\policies\prop_policies.h">
      <Filter>Source Files\reflection\rttr\detail\policies</Filter>
    </ClInclude>
    <ClInclude Include="..\..\source\core\reflection\rttr\detail\property\property_accessor.h">
      <Filter>Source Files\reflection\rttr\detail\property</Filter>
    </ClInclude>
    <ClInclude Include="..\..\source\core\reflection\rttr\detail\property\property_wrapper.h">
      <Filter>Source Files\reflection\rttr\detail\property</Filter>
    </ClInclude>
    <ClInclude Include="..\..\source\core\reflection\rttr\detail\property\property_wrapper_base.h">
      <Filter>Source Files\reflection\rttr\detail\property</Filter>
    </ClInclude>
    <ClInclude Include="..\..\source\core\reflection\rttr\detail\property\property_wrapper_func.h">
      <Filter>Source Files\reflection\rttr\detail\property</Filter>
    </ClInclude>
    <ClInclude Include="..\..\source\core\reflection\rttr\detail\property\property_wrapper_member_func.h">
      <Filter>Source Files\reflection\rttr\detail\property</Filter>
    </ClInclude>
    <ClInclude Include="..\..\source\core\reflection\rttr\detail\property\property_wrapper_member_object.h">
      <Filter>Source Files\reflection\rttr\detail\property</Filter>
    </ClInclude>
    <ClInclude Include="..\..\source\core\reflection\rttr\detail\property\property_wrapper_object.h">
      <Filter>Source Files\reflection\rttr\detail\property</Filter>
    </ClInclude>
    <ClInclude Include="..\..\source\core\reflection\rttr\detail\registration\bind_impl.h">
      <Filter>Source Files\reflection\rttr\detail\registration</Filter>
    </ClInclude>
    <ClInclude Include="..\..\source\core\reflection\rttr\detail\registration\bind_types.h">
      <Filter>Source Files\reflection\rttr\detail\registration</Filter>
    </ClInclude>
    <ClInclude Include="..\..\source\core\reflection\rttr\detail\registration\registration_executer.h">
      <Filter>Source Files\reflection\rttr\detail\registration</Filter>
    </ClInclude>
    <ClInclude Include="..\..\source\core\reflection\rttr\detail\registration\registration_impl.h">
      <Filter>Source Files\reflection\rttr\detail\registration</Filter>
    </ClInclude>
    <ClInclude Include="..\..\source\core\reflection\rttr\detail\type\accessor_type.h">
      <Filter>Source Files\reflection\rttr\detail\type</Filter>
    </ClInclude>
    <ClInclude Include="..\..\source\core\reflection\rttr\detail\type\base_classes.h">
      <Filter>Source Files\reflection\rttr\detail\type</Filter>
    </ClInclude>
    <ClInclude Include="..\..\source\core\reflection\rttr\detail\type\get_create_variant_func.h">
      <Filter>Source Files\reflection\rttr\detail\type</Filter>
    </ClInclude>
    <ClInclude Include="..\..\source\core\reflection\rttr\detail\type\get_derived_info_func.h">
      <Filter>Source Files\reflection\rttr\detail\type</Filter>
    </ClInclude>
    <ClInclude Include="..\..\source\core\reflection\rttr\detail\type\type_comparator.h">
      <Filter>Source Files\reflection\rttr\detail\type</Filter>
    </ClInclude>
    <ClInclude Include="..\..\source\core\reflection\rttr\detail\type\type_converter.h">
      <Filter>Source Files\reflection\rttr\detail\type</Filter>
    </ClInclude>
    <ClInclude Include="..\..\source\core\reflection\rttr\detail\type\type_database_p.h">
      <Filter>Source Files\reflection\rttr\detail\type</Filter>
    </ClInclude>
    <ClInclude Include="..\..\source\core\reflection\rttr\detail\type\type_impl.h">
      <Filter>Source Files\reflection\rttr\detail\type</Filter>
    </ClInclude>
    <ClInclude Include="..\..\source\core\reflection\rttr\detail\type\type_register.h">
      <Filter>Source Files\reflection\rttr\detail\type</Filter>
    </ClInclude>
    <ClInclude Include="..\..\source\core\reflection\rttr\detail\variant\variant_compare.h">
      <Filter>Source Files\reflection\rttr\detail\variant</Filter>
    </ClInclude>
    <ClInclude Include="..\..\source\core\reflection\rttr\detail\variant\variant_data.h">
      <Filter>Source Files\reflection\rttr\detail\variant</Filter>
    </ClInclude>
    <ClInclude Include="..\..\source\core\reflection\rttr\detail\variant\variant_data_converter.h">
      <Filter>Source Files\reflection\rttr\detail\variant</Filter>
    </ClInclude>
    <ClInclude Include="..\..\source\core\reflection\rttr\detail\variant\variant_data_policy.h">
      <Filter>Source Files\reflection\rttr\detail\variant</Filter>
    </ClInclude>
    <ClInclude Include="..\..\source\core\reflection\rttr\detail\variant\variant_impl.h">
      <Filter>Source Files\reflection\rttr\detail\variant</Filter>
    </ClInclude>
    <ClInclude Include="..\..\source\core\reflection\rttr\detail\variant_array_view\variant_array_view_creator.h">
      <Filter>Source Files\reflection\rttr\detail\variant_array_view</Filter>
    </ClInclude>
    <ClInclude Include="..\..\source\core\reflection\rttr\detail\variant_array_view\variant_array_view_creator_impl.h">
      <Filter>Source Files\reflection\rttr\detail\variant_array_view</Filter>
    </ClInclude>
    <ClInclude Include="..\..\source\core\reflection\rttr\detail\variant_array_view\variant_array_view_impl.h">
      <Filter>Source Files\reflection\rttr\detail\variant_array_view</Filter>
    </ClInclude>
    <ClInclude Include="..\..\source\core\reflection\rttr\detail\variant_array_view\variant_array_view_traits.h">
      <Filter>Source Files\reflection\rttr\detail\variant_array_view</Filter>
    </ClInclude>
    <ClInclude Include="..\..\source\core\core.h">
      <Filter>Source Files</Filter>
    </ClInclude>
    <ClInclude Include="..\..\source\core\random\random.h">
      <Filter>Source Files\random</Filter>
    </ClInclude>
    <ClInclude Include="..\..\source\core\common\basetypes.hpp">
      <Filter>Source Files\common</Filter>
    </ClInclude>
    <ClInclude Include="..\..\source\core\platform_config.h">
      <Filter>Source Files</Filter>
    </ClInclude>
    <ClInclude Include="..\..\source\core\math\math_includes.h">
      <Filter>Source Files\math</Filter>
    </ClInclude>
    <ClInclude Include="..\..\source\core\math\glm_includes.h">
      <Filter>Source Files\math</Filter>
    </ClInclude>
    <ClInclude Include="..\..\source\core\math\math_types.h">
      <Filter>Source Files\math</Filter>
    </ClInclude>
    <ClInclude Include="..\..\source\core\math\plane.h">
      <Filter>Source Files\math</Filter>
    </ClInclude>
    <ClInclude Include="..\..\source\core\math\transform.h">
      <Filter>Source Files\math</Filter>
    </ClInclude>
    <ClInclude Include="..\..\source\core\math\bbox.h">
      <Filter>Source Files\math</Filter>
    </ClInclude>
    <ClInclude Include="..\..\source\core\math\frustum.h">
      <Filter>Source Files\math</Filter>
    </ClInclude>
    <ClInclude Include="..\..\source\core\math\bbox_extruded.h">
      <Filter>Source Files\math</Filter>
    </ClInclude>
    <ClInclude Include="..\..\source\core\logging\spdlog\async_logger.h">
      <Filter>Source Files\logging\spdlog</Filter>
    </ClInclude>
    <ClInclude Include="..\..\source\core\logging\spdlog\common.h">
      <Filter>Source Files\logging\spdlog</Filter>
    </ClInclude>
    <ClInclude Include="..\..\source\core\logging\spdlog\formatter.h">
      <Filter>Source Files\logging\spdlog</Filter>
    </ClInclude>
    <ClInclude Include="..\..\source\core\logging\spdlog\logger.h">
      <Filter>Source Files\logging\spdlog</Filter>
    </ClInclude>
    <ClInclude Include="..\..\source\core\logging\spdlog\spdlog.h">
      <Filter>Source Files\logging\spdlog</Filter>
    </ClInclude>
    <ClInclude Include="..\..\source\core\logging\spdlog\tweakme.h">
      <Filter>Source Files\logging\spdlog</Filter>
    </ClInclude>
    <ClInclude Include="..\..\source\core\logging\spdlog\sinks\android_sink.h">
      <Filter>Source Files\logging\spdlog\sinks</Filter>
    </ClInclude>
    <ClInclude Include="..\..\source\core\logging\spdlog\sinks\ansicolor_sink.h">
      <Filter>Source Files\logging\spdlog\sinks</Filter>
    </ClInclude>
    <ClInclude Include="..\..\source\core\logging\spdlog\sinks\base_sink.h">
      <Filter>Source Files\logging\spdlog\sinks</Filter>
    </ClInclude>
    <ClInclude Include="..\..\source\core\logging\spdlog\sinks\dist_sink.h">
      <Filter>Source Files\logging\spdlog\sinks</Filter>
    </ClInclude>
    <ClInclude Include="..\..\source\core\logging\spdlog\sinks\file_sinks.h">
      <Filter>Source Files\logging\spdlog\sinks</Filter>
    </ClInclude>
    <ClInclude Include="..\..\source\core\logging\spdlog\sinks\msvc_sink.h">
      <Filter>Source Files\logging\spdlog\sinks</Filter>
    </ClInclude>
    <ClInclude Include="..\..\source\core\logging\spdlog\sinks\null_sink.h">
      <Filter>Source Files\logging\spdlog\sinks</Filter>
    </ClInclude>
    <ClInclude Include="..\..\source\core\logging\spdlog\sinks\ostream_sink.h">
      <Filter>Source Files\logging\spdlog\sinks</Filter>
    </ClInclude>
    <ClInclude Include="..\..\source\core\logging\spdlog\sinks\sink.h">
      <Filter>Source Files\logging\spdlog\sinks</Filter>
    </ClInclude>
    <ClInclude Include="..\..\source\core\logging\spdlog\sinks\stdout_sinks.h">
      <Filter>Source Files\logging\spdlog\sinks</Filter>
    </ClInclude>
    <ClInclude Include="..\..\source\core\logging\spdlog\sinks\syslog_sink.h">
      <Filter>Source Files\logging\spdlog\sinks</Filter>
    </ClInclude>
    <ClInclude Include="..\..\source\core\logging\spdlog\details\async_logger_impl.h">
      <Filter>Source Files\logging\spdlog\details</Filter>
    </ClInclude>
    <ClInclude Include="..\..\source\core\logging\spdlog\details\async_log_helper.h">
      <Filter>Source Files\logging\spdlog\details</Filter>
    </ClInclude>
    <ClInclude Include="..\..\source\core\logging\spdlog\details\file_helper.h">
      <Filter>Source Files\logging\spdlog\details</Filter>
    </ClInclude>
    <ClInclude Include="..\..\source\core\logging\spdlog\details\format.h">
      <Filter>Source Files\logging\spdlog\details</Filter>
    </ClInclude>
    <ClInclude Include="..\..\source\core\logging\spdlog\details\line_logger_fwd.h">
      <Filter>Source Files\logging\spdlog\details</Filter>
    </ClInclude>
    <ClInclude Include="..\..\source\core\logging\spdlog\details\line_logger_impl.h">
      <Filter>Source Files\logging\spdlog\details</Filter>
    </ClInclude>
    <ClInclude Include="..\..\source\core\logging\spdlog\details\logger_impl.h">
      <Filter>Source Files\logging\spdlog\details</Filter>
    </ClInclude>
    <ClInclude Include="..\..\source\core\logging\spdlog\details\log_msg.h">
      <Filter>Source Files\logging\spdlog\details</Filter>
    </ClInclude>
    <ClInclude Include="..\..\source\core\logging\spdlog\details\mpmc_bounded_q.h">
      <Filter>Source Files\logging\spdlog\details</Filter>
    </ClInclude>
    <ClInclude Include="..\..\source\core\logging\spdlog\details\null_mutex.h">
      <Filter>Source Files\logging\spdlog\details</Filter>
    </ClInclude>
    <ClInclude Include="..\..\source\core\logging\spdlog\details\os.h">
      <Filter>Source Files\logging\spdlog\details</Filter>
    </ClInclude>
    <ClInclude Include="..\..\source\core\logging\spdlog\details\pattern_formatter_impl.h">
      <Filter>Source Files\logging\spdlog\details</Filter>
    </ClInclude>
    <ClInclude Include="..\..\source\core\logging\spdlog\details\registry.h">
      <Filter>Source Files\logging\spdlog\details</Filter>
    </ClInclude>
    <ClInclude Include="..\..\source\core\logging\spdlog\details\spdlog_impl.h">
      <Filter>Source Files\logging\spdlog\details</Filter>
    </ClInclude>
    <ClInclude Include="..\..\source\core\logging\logging.h">
      <Filter>Source Files\logging</Filter>
    </ClInclude>
    <ClInclude Include="..\..\source\core\common\utils.h">
      <Filter>Source Files\common</Filter>
    </ClInclude>
    <ClInclude Include="..\..\source\core\serialization\cereal\access.hpp">
      <Filter>Source Files\serialization\cereal</Filter>
    </ClInclude>
    <ClInclude Include="..\..\source\core\serialization\cereal\cereal.hpp">
      <Filter>Source Files\serialization\cereal</Filter>
    </ClInclude>
    <ClInclude Include="..\..\source\core\serialization\cereal\macros.hpp">
      <Filter>Source Files\serialization\cereal</Filter>
    </ClInclude>
    <ClInclude Include="..\..\source\core\serialization\cereal\archives\binary.hpp">
      <Filter>Source Files\serialization\cereal\archives</Filter>
    </ClInclude>
    <ClInclude Include="..\..\source\core\serialization\cereal\archives\json.hpp">
      <Filter>Source Files\serialization\cereal\archives</Filter>
    </ClInclude>
    <ClInclude Include="..\..\source\core\serialization\cereal\archives\portable_binary.hpp">
      <Filter>Source Files\serialization\cereal\archives</Filter>
    </ClInclude>
    <ClInclude Include="..\..\source\core\serialization\cereal\archives\xml.hpp">
      <Filter>Source Files\serialization\cereal\archives</Filter>
    </ClInclude>
    <ClInclude Include="..\..\source\core\serialization\cereal\archives\adapters.hpp">
      <Filter>Source Files\serialization\cereal\archives</Filter>
    </ClInclude>
    <ClInclude Include="..\..\source\core\serialization\cereal\details\helpers.hpp">
      <Filter>Source Files\serialization\cereal\details</Filter>
    </ClInclude>
    <ClInclude Include="..\..\source\core\serialization\cereal\details\polymorphic_impl.hpp">
      <Filter>Source Files\serialization\cereal\details</Filter>
    </ClInclude>
    <ClInclude Include="..\..\source\core\serialization\cereal\details\polymorphic_impl_fwd.hpp">
      <Filter>Source Files\serialization\cereal\details</Filter>
    </ClInclude>
    <ClInclude Include="..\..\source\core\serialization\cereal\details\static_object.hpp">
      <Filter>Source Files\serialization\cereal\details</Filter>
    </ClInclude>
    <ClInclude Include="..\..\source\core\serialization\cereal\details\traits.hpp">
      <Filter>Source Files\serialization\cereal\details</Filter>
    </ClInclude>
    <ClInclude Include="..\..\source\core\serialization\cereal\details\util.hpp">
      <Filter>Source Files\serialization\cereal\details</Filter>
    </ClInclude>
    <ClInclude Include="..\..\source\core\serialization\cereal\types\chrono.hpp">
      <Filter>Source Files\serialization\cereal\types</Filter>
    </ClInclude>
    <ClInclude Include="..\..\source\core\serialization\cereal\types\common.hpp">
      <Filter>Source Files\serialization\cereal\types</Filter>
    </ClInclude>
    <ClInclude Include="..\..\source\core\serialization\cereal\types\complex.hpp">
      <Filter>Source Files\serialization\cereal\types</Filter>
    </ClInclude>
    <ClInclude Include="..\..\source\core\serialization\cereal\types\deque.hpp">
      <Filter>Source Files\serialization\cereal\types</Filter>
    </ClInclude>
    <ClInclude Include="..\..\source\core\serialization\cereal\types\forward_list.hpp">
      <Filter>Source Files\serialization\cereal\types</Filter>
    </ClInclude>
    <ClInclude Include="..\..\source\core\serialization\cereal\types\functional.hpp">
      <Filter>Source Files\serialization\cereal\types</Filter>
    </ClInclude>
    <ClInclude Include="..\..\source\core\serialization\cereal\types\list.hpp">
      <Filter>Source Files\serialization\cereal\types</Filter>
    </ClInclude>
    <ClInclude Include="..\..\source\core\serialization\cereal\types\map.hpp">
      <Filter>Source Files\serialization\cereal\types</Filter>
    </ClInclude>
    <ClInclude Include="..\..\source\core\serialization\cereal\types\memory.hpp">
      <Filter>Source Files\serialization\cereal\types</Filter>
    </ClInclude>
    <ClInclude Include="..\..\source\core\serialization\cereal\types\polymorphic.hpp">
      <Filter>Source Files\serialization\cereal\types</Filter>
    </ClInclude>
    <ClInclude Include="..\..\source\core\serialization\cereal\types\queue.hpp">
      <Filter>Source Files\serialization\cereal\types</Filter>
    </ClInclude>
    <ClInclude Include="..\..\source\core\serialization\cereal\types\set.hpp">
      <Filter>Source Files\serialization\cereal\types</Filter>
    </ClInclude>
    <ClInclude Include="..\..\source\core\serialization\cereal\types\stack.hpp">
      <Filter>Source Files\serialization\cereal\types</Filter>
    </ClInclude>
    <ClInclude Include="..\..\source\core\serialization\cereal\types\string.hpp">
      <Filter>Source Files\serialization\cereal\types</Filter>
    </ClInclude>
    <ClInclude Include="..\..\source\core\serialization\cereal\types\tuple.hpp">
      <Filter>Source Files\serialization\cereal\types</Filter>
    </ClInclude>
    <ClInclude Include="..\..\source\core\serialization\cereal\types\unordered_map.hpp">
      <Filter>Source Files\serialization\cereal\types</Filter>
    </ClInclude>
    <ClInclude Include="..\..\source\core\serialization\cereal\types\unordered_set.hpp">
      <Filter>Source Files\serialization\cereal\types</Filter>
    </ClInclude>
    <ClInclude Include="..\..\source\core\serialization\cereal\types\utility.hpp">
      <Filter>Source Files\serialization\cereal\types</Filter>
    </ClInclude>
    <ClInclude Include="..\..\source\core\serialization\cereal\types\valarray.hpp">
      <Filter>Source Files\serialization\cereal\types</Filter>
    </ClInclude>
    <ClInclude Include="..\..\source\core\serialization\cereal\types\vector.hpp">
      <Filter>Source Files\serialization\cereal\types</Filter>
    </ClInclude>
    <ClInclude Include="..\..\source\core\serialization\cereal\types\array.hpp">
      <Filter>Source Files\serialization\cereal\types</Filter>
    </ClInclude>
    <ClInclude Include="..\..\source\core\serialization\cereal\types\base_class.hpp">
      <Filter>Source Files\serialization\cereal\types</Filter>
    </ClInclude>
    <ClInclude Include="..\..\source\core\serialization\cereal\types\bitset.hpp">
      <Filter>Source Files\serialization\cereal\types</Filter>
    </ClInclude>
    <ClInclude Include="..\..\source\core\serialization\cereal\types\concepts\pair_associative_container.hpp">
      <Filter>Source Files\serialization\cereal\types\concepts</Filter>
    </ClInclude>
    <ClInclude Include="..\..\source\core\serialization\cereal\external\base64.hpp">
      <Filter>Source Files\serialization\cereal\external</Filter>
    </ClInclude>
    <ClInclude Include="..\..\source\core\serialization\cereal\external\rapidxml\rapidxml.hpp">
      <Filter>Source Files\serialization\cereal\external\rapidxml</Filter>
    </ClInclude>
    <ClInclude Include="..\..\source\core\serialization\cereal\external\rapidxml\rapidxml_iterators.hpp">
      <Filter>Source Files\serialization\cereal\external\rapidxml</Filter>
    </ClInclude>
    <ClInclude Include="..\..\source\core\serialization\cereal\external\rapidxml\rapidxml_print.hpp">
      <Filter>Source Files\serialization\cereal\external\rapidxml</Filter>
    </ClInclude>
    <ClInclude Include="..\..\source\core\serialization\cereal\external\rapidxml\rapidxml_utils.hpp">
      <Filter>Source Files\serialization\cereal\external\rapidxml</Filter>
    </ClInclude>
    <ClInclude Include="..\..\source\core\serialization\cereal\external\rapidjson\fwd.h">
      <Filter>Source Files\serialization\cereal\external\rapidjson</Filter>
    </ClInclude>
    <ClInclude Include="..\..\source\core\serialization\cereal\external\rapidjson\istreamwrapper.h">
      <Filter>Source Files\serialization\cereal\external\rapidjson</Filter>
    </ClInclude>
    <ClInclude Include="..\..\source\core\serialization\cereal\external\rapidjson\memorybuffer.h">
      <Filter>Source Files\serialization\cereal\external\rapidjson</Filter>
    </ClInclude>
    <ClInclude Include="..\..\source\core\serialization\cereal\external\rapidjson\memorystream.h">
      <Filter>Source Files\serialization\cereal\external\rapidjson</Filter>
    </ClInclude>
    <ClInclude Include="..\..\source\core\serialization\cereal\external\rapidjson\ostreamwrapper.h">
      <Filter>Source Files\serialization\cereal\external\rapidjson</Filter>
    </ClInclude>
    <ClInclude Include="..\..\source\core\serialization\cereal\external\rapidjson\pointer.h">
      <Filter>Source Files\serialization\cereal\external\rapidjson</Filter>
    </ClInclude>
    <ClInclude Include="..\..\source\core\serialization\cereal\external\rapidjson\prettywriter.h">
      <Filter>Source Files\serialization\cereal\external\rapidjson</Filter>
    </ClInclude>
    <ClInclude Include="..\..\source\core\serialization\cereal\external\rapidjson\rapidjson.h">
      <Filter>Source Files\serialization\cereal\external\rapidjson</Filter>
    </ClInclude>
    <ClInclude Include="..\..\source\core\serialization\cereal\external\rapidjson\reader.h">
      <Filter>Source Files\serialization\cereal\external\rapidjson</Filter>
    </ClInclude>
    <ClInclude Include="..\..\source\core\serialization\cereal\external\rapidjson\schema.h">
      <Filter>Source Files\serialization\cereal\external\rapidjson</Filter>
    </ClInclude>
    <ClInclude Include="..\..\source\core\serialization\cereal\external\rapidjson\stream.h">
      <Filter>Source Files\serialization\cereal\external\rapidjson</Filter>
    </ClInclude>
    <ClInclude Include="..\..\source\core\serialization\cereal\external\rapidjson\stringbuffer.h">
      <Filter>Source Files\serialization\cereal\external\rapidjson</Filter>
    </ClInclude>
    <ClInclude Include="..\..\source\core\serialization\cereal\external\rapidjson\writer.h">
      <Filter>Source Files\serialization\cereal\external\rapidjson</Filter>
    </ClInclude>
    <ClInclude Include="..\..\source\core\serialization\cereal\external\rapidjson\allocators.h">
      <Filter>Source Files\serialization\cereal\external\rapidjson</Filter>
    </ClInclude>
    <ClInclude Include="..\..\source\core\serialization\cereal\external\rapidjson\document.h">
      <Filter>Source Files\serialization\cereal\external\rapidjson</Filter>
    </ClInclude>
    <ClInclude Include="..\..\source\core\serialization\cereal\external\rapidjson\encodedstream.h">
      <Filter>Source Files\serialization\cereal\external\rapidjson</Filter>
    </ClInclude>
    <ClInclude Include="..\..\source\core\serialization\cereal\external\rapidjson\encodings.h">
      <Filter>Source Files\serialization\cereal\external\rapidjson</Filter>
    </ClInclude>
    <ClInclude Include="..\..\source\core\serialization\cereal\external\rapidjson\filereadstream.h">
      <Filter>Source Files\serialization\cereal\external\rapidjson</Filter>
    </ClInclude>
    <ClInclude Include="..\..\source\core\serialization\cereal\external\rapidjson\filewritestream.h">
      <Filter>Source Files\serialization\cereal\external\rapidjson</Filter>
    </ClInclude>
    <ClInclude Include="..\..\source\core\serialization\cereal\external\rapidjson\msinttypes\inttypes.h">
      <Filter>Source Files\serialization\cereal\external\rapidjson\msinttypes</Filter>
    </ClInclude>
    <ClInclude Include="..\..\source\core\serialization\cereal\external\rapidjson\msinttypes\stdint.h">
      <Filter>Source Files\serialization\cereal\external\rapidjson\msinttypes</Filter>
    </ClInclude>
    <ClInclude Include="..\..\source\core\serialization\cereal\external\rapidjson\internal\diyfp.h">
      <Filter>Source Files\serialization\cereal\external\rapidjson\internal</Filter>
    </ClInclude>
    <ClInclude Include="..\..\source\core\serialization\cereal\external\rapidjson\internal\dtoa.h">
      <Filter>Source Files\serialization\cereal\external\rapidjson\internal</Filter>
    </ClInclude>
    <ClInclude Include="..\..\source\core\serialization\cereal\external\rapidjson\internal\ieee754.h">
      <Filter>Source Files\serialization\cereal\external\rapidjson\internal</Filter>
    </ClInclude>
    <ClInclude Include="..\..\source\core\serialization\cereal\external\rapidjson\internal\itoa.h">
      <Filter>Source Files\serialization\cereal\external\rapidjson\internal</Filter>
    </ClInclude>
    <ClInclude Include="..\..\source\core\serialization\cereal\external\rapidjson\internal\meta.h">
      <Filter>Source Files\serialization\cereal\external\rapidjson\internal</Filter>
    </ClInclude>
    <ClInclude Include="..\..\source\core\serialization\cereal\external\rapidjson\internal\pow10.h">
      <Filter>Source Files\serialization\cereal\external\rapidjson\internal</Filter>
    </ClInclude>
    <ClInclude Include="..\..\source\core\serialization\cereal\external\rapidjson\internal\regex.h">
      <Filter>Source Files\serialization\cereal\external\rapidjson\internal</Filter>
    </ClInclude>
    <ClInclude Include="..\..\source\core\serialization\cereal\external\rapidjson\internal\stack.h">
      <Filter>Source Files\serialization\cereal\external\rapidjson\internal</Filter>
    </ClInclude>
    <ClInclude Include="..\..\source\core\serialization\cereal\external\rapidjson\internal\strfunc.h">
      <Filter>Source Files\serialization\cereal\external\rapidjson\internal</Filter>
    </ClInclude>
    <ClInclude Include="..\..\source\core\serialization\cereal\external\rapidjson\internal\strtod.h">
      <Filter>Source Files\serialization\cereal\external\rapidjson\internal</Filter>
    </ClInclude>
    <ClInclude Include="..\..\source\core\serialization\cereal\external\rapidjson\internal\swap.h">
      <Filter>Source Files\serialization\cereal\external\rapidjson\internal</Filter>
    </ClInclude>
    <ClInclude Include="..\..\source\core\serialization\cereal\external\rapidjson\internal\biginteger.h">
      <Filter>Source Files\serialization\cereal\external\rapidjson\internal</Filter>
    </ClInclude>
    <ClInclude Include="..\..\source\core\serialization\cereal\external\rapidjson\error\error.h">
      <Filter>Source Files\serialization\cereal\external\rapidjson\error</Filter>
    </ClInclude>
    <ClInclude Include="..\..\source\core\serialization\cereal\external\rapidjson\error\en.h">
      <Filter>Source Files\serialization\cereal\external\rapidjson\error</Filter>
    </ClInclude>
    <ClInclude Include="..\..\source\core\serialization\serialization.h">
      <Filter>Source Files\serialization</Filter>
    </ClInclude>
    <ClInclude Include="..\..\source\core\serialization\archives.h">
      <Filter>Source Files\serialization</Filter>
    </ClInclude>
    <ClInclude Include="..\..\source\core\config\cfg\Config.h">
      <Filter>Source Files\config\cfg</Filter>
    </ClInclude>
    <ClInclude Include="..\..\source\core\config\cfg\Parser.h">
      <Filter>Source Files\config\cfg</Filter>
    </ClInclude>
    <ClInclude Include="..\..\source\core\config\cfg.h">
      <Filter>Source Files\config</Filter>
    </ClInclude>
    <ClInclude Include="..\..\source\core\math\glm\simd\common.h">
      <Filter>Source Files\math\glm\simd</Filter>
    </ClInclude>
    <ClInclude Include="..\..\source\core\math\glm\simd\exponential.h">
      <Filter>Source Files\math\glm\simd</Filter>
    </ClInclude>
    <ClInclude Include="..\..\source\core\math\glm\simd\geometric.h">
      <Filter>Source Files\math\glm\simd</Filter>
    </ClInclude>
    <ClInclude Include="..\..\source\core\math\glm\simd\integer.h">
      <Filter>Source Files\math\glm\simd</Filter>
    </ClInclude>
    <ClInclude Include="..\..\source\core\math\glm\simd\matrix.h">
      <Filter>Source Files\math\glm\simd</Filter>
    </ClInclude>
    <ClInclude Include="..\..\source\core\math\glm\simd\packing.h">
      <Filter>Source Files\math\glm\simd</Filter>
    </ClInclude>
    <ClInclude Include="..\..\source\core\math\glm\simd\platform.h">
      <Filter>Source Files\math\glm\simd</Filter>
    </ClInclude>
    <ClInclude Include="..\..\source\core\math\glm\simd\trigonometric.h">
      <Filter>Source Files\math\glm\simd</Filter>
    </ClInclude>
    <ClInclude Include="..\..\source\core\math\glm\simd\vector_relational.h">
      <Filter>Source Files\math\glm\simd</Filter>
    </ClInclude>
    <ClInclude Include="..\..\source\core\math\glm\gtx\associated_min_max.hpp">
      <Filter>Source Files\math\glm\gtx</Filter>
    </ClInclude>
    <ClInclude Include="..\..\source\core\math\glm\gtx\bit.hpp">
      <Filter>Source Files\math\glm\gtx</Filter>
    </ClInclude>
    <ClInclude Include="..\..\source\core\math\glm\gtx\closest_point.hpp">
      <Filter>Source Files\math\glm\gtx</Filter>
    </ClInclude>
    <ClInclude Include="..\..\source\core\math\glm\gtx\color_space.hpp">
      <Filter>Source Files\math\glm\gtx</Filter>
    </ClInclude>
    <ClInclude Include="..\..\source\core\math\glm\gtx\color_space_YCoCg.hpp">
      <Filter>Source Files\math\glm\gtx</Filter>
    </ClInclude>
    <ClInclude Include="..\..\source\core\math\glm\gtx\common.hpp">
      <Filter>Source Files\math\glm\gtx</Filter>
    </ClInclude>
    <ClInclude Include="..\..\source\core\math\glm\gtx\compatibility.hpp">
      <Filter>Source Files\math\glm\gtx</Filter>
    </ClInclude>
    <ClInclude Include="..\..\source\core\math\glm\gtx\component_wise.hpp">
      <Filter>Source Files\math\glm\gtx</Filter>
    </ClInclude>
    <ClInclude Include="..\..\source\core\math\glm\gtx\dual_quaternion.hpp">
      <Filter>Source Files\math\glm\gtx</Filter>
    </ClInclude>
    <ClInclude Include="..\..\source\core\math\glm\gtx\euler_angles.hpp">
      <Filter>Source Files\math\glm\gtx</Filter>
    </ClInclude>
    <ClInclude Include="..\..\source\core\math\glm\gtx\extend.hpp">
      <Filter>Source Files\math\glm\gtx</Filter>
    </ClInclude>
    <ClInclude Include="..\..\source\core\math\glm\gtx\extended_min_max.hpp">
      <Filter>Source Files\math\glm\gtx</Filter>
    </ClInclude>
    <ClInclude Include="..\..\source\core\math\glm\gtx\fast_exponential.hpp">
      <Filter>Source Files\math\glm\gtx</Filter>
    </ClInclude>
    <ClInclude Include="..\..\source\core\math\glm\gtx\fast_square_root.hpp">
      <Filter>Source Files\math\glm\gtx</Filter>
    </ClInclude>
    <ClInclude Include="..\..\source\core\math\glm\gtx\fast_trigonometry.hpp">
      <Filter>Source Files\math\glm\gtx</Filter>
    </ClInclude>
    <ClInclude Include="..\..\source\core\math\glm\gtx\gradient_paint.hpp">
      <Filter>Source Files\math\glm\gtx</Filter>
    </ClInclude>
    <ClInclude Include="..\..\source\core\math\glm\gtx\handed_coordinate_space.hpp">
      <Filter>Source Files\math\glm\gtx</Filter>
    </ClInclude>
    <ClInclude Include="..\..\source\core\math\glm\gtx\hash.hpp">
      <Filter>Source Files\math\glm\gtx</Filter>
    </ClInclude>
    <ClInclude Include="..\..\source\core\math\glm\gtx\integer.hpp">
      <Filter>Source Files\math\glm\gtx</Filter>
    </ClInclude>
    <ClInclude Include="..\..\source\core\math\glm\gtx\intersect.hpp">
      <Filter>Source Files\math\glm\gtx</Filter>
    </ClInclude>
    <ClInclude Include="..\..\source\core\math\glm\gtx\io.hpp">
      <Filter>Source Files\math\glm\gtx</Filter>
    </ClInclude>
    <ClInclude Include="..\..\source\core\math\glm\gtx\log_base.hpp">
      <Filter>Source Files\math\glm\gtx</Filter>
    </ClInclude>
    <ClInclude Include="..\..\source\core\math\glm\gtx\matrix_cross_product.hpp">
      <Filter>Source Files\math\glm\gtx</Filter>
    </ClInclude>
    <ClInclude Include="..\..\source\core\math\glm\gtx\matrix_decompose.hpp">
      <Filter>Source Files\math\glm\gtx</Filter>
    </ClInclude>
    <ClInclude Include="..\..\source\core\math\glm\gtx\matrix_interpolation.hpp">
      <Filter>Source Files\math\glm\gtx</Filter>
    </ClInclude>
    <ClInclude Include="..\..\source\core\math\glm\gtx\matrix_major_storage.hpp">
      <Filter>Source Files\math\glm\gtx</Filter>
    </ClInclude>
    <ClInclude Include="..\..\source\core\math\glm\gtx\matrix_operation.hpp">
      <Filter>Source Files\math\glm\gtx</Filter>
    </ClInclude>
    <ClInclude Include="..\..\source\core\math\glm\gtx\matrix_query.hpp">
      <Filter>Source Files\math\glm\gtx</Filter>
    </ClInclude>
    <ClInclude Include="..\..\source\core\math\glm\gtx\matrix_transform_2d.hpp">
      <Filter>Source Files\math\glm\gtx</Filter>
    </ClInclude>
    <ClInclude Include="..\..\source\core\math\glm\gtx\mixed_product.hpp">
      <Filter>Source Files\math\glm\gtx</Filter>
    </ClInclude>
    <ClInclude Include="..\..\source\core\math\glm\gtx\norm.hpp">
      <Filter>Source Files\math\glm\gtx</Filter>
    </ClInclude>
    <ClInclude Include="..\..\source\core\math\glm\gtx\normal.hpp">
      <Filter>Source Files\math\glm\gtx</Filter>
    </ClInclude>
    <ClInclude Include="..\..\source\core\math\glm\gtx\normalize_dot.hpp">
      <Filter>Source Files\math\glm\gtx</Filter>
    </ClInclude>
    <ClInclude Include="..\..\source\core\math\glm\gtx\number_precision.hpp">
      <Filter>Source Files\math\glm\gtx</Filter>
    </ClInclude>
    <ClInclude Include="..\..\source\core\math\glm\gtx\optimum_pow.hpp">
      <Filter>Source Files\math\glm\gtx</Filter>
    </ClInclude>
    <ClInclude Include="..\..\source\core\math\glm\gtx\orthonormalize.hpp">
      <Filter>Source Files\math\glm\gtx</Filter>
    </ClInclude>
    <ClInclude Include="..\..\source\core\math\glm\gtx\perpendicular.hpp">
      <Filter>Source Files\math\glm\gtx</Filter>
    </ClInclude>
    <ClInclude Include="..\..\source\core\math\glm\gtx\polar_coordinates.hpp">
      <Filter>Source Files\math\glm\gtx</Filter>
    </ClInclude>
    <ClInclude Include="..\..\source\core\math\glm\gtx\projection.hpp">
      <Filter>Source Files\math\glm\gtx</Filter>
    </ClInclude>
    <ClInclude Include="..\..\source\core\math\glm\gtx\quaternion.hpp">
      <Filter>Source Files\math\glm\gtx</Filter>
    </ClInclude>
    <ClInclude Include="..\..\source\core\math\glm\gtx\range.hpp">
      <Filter>Source Files\math\glm\gtx</Filter>
    </ClInclude>
    <ClInclude Include="..\..\source\core\math\glm\gtx\raw_data.hpp">
      <Filter>Source Files\math\glm\gtx</Filter>
    </ClInclude>
    <ClInclude Include="..\..\source\core\math\glm\gtx\rotate_normalized_axis.hpp">
      <Filter>Source Files\math\glm\gtx</Filter>
    </ClInclude>
    <ClInclude Include="..\..\source\core\math\glm\gtx\rotate_vector.hpp">
      <Filter>Source Files\math\glm\gtx</Filter>
    </ClInclude>
    <ClInclude Include="..\..\source\core\math\glm\gtx\scalar_multiplication.hpp">
      <Filter>Source Files\math\glm\gtx</Filter>
    </ClInclude>
    <ClInclude Include="..\..\source\core\math\glm\gtx\scalar_relational.hpp">
      <Filter>Source Files\math\glm\gtx</Filter>
    </ClInclude>
    <ClInclude Include="..\..\source\core\math\glm\gtx\simd_mat4.hpp">
      <Filter>Source Files\math\glm\gtx</Filter>
    </ClInclude>
    <ClInclude Include="..\..\source\core\math\glm\gtx\simd_quat.hpp">
      <Filter>Source Files\math\glm\gtx</Filter>
    </ClInclude>
    <ClInclude Include="..\..\source\core\math\glm\gtx\simd_vec4.hpp">
      <Filter>Source Files\math\glm\gtx</Filter>
    </ClInclude>
    <ClInclude Include="..\..\source\core\math\glm\gtx\spline.hpp">
      <Filter>Source Files\math\glm\gtx</Filter>
    </ClInclude>
    <ClInclude Include="..\..\source\core\math\glm\gtx\std_based_type.hpp">
      <Filter>Source Files\math\glm\gtx</Filter>
    </ClInclude>
    <ClInclude Include="..\..\source\core\math\glm\gtx\string_cast.hpp">
      <Filter>Source Files\math\glm\gtx</Filter>
    </ClInclude>
    <ClInclude Include="..\..\source\core\math\glm\gtx\transform.hpp">
      <Filter>Source Files\math\glm\gtx</Filter>
    </ClInclude>
    <ClInclude Include="..\..\source\core\math\glm\gtx\transform2.hpp">
      <Filter>Source Files\math\glm\gtx</Filter>
    </ClInclude>
    <ClInclude Include="..\..\source\core\math\glm\gtx\type_aligned.hpp">
      <Filter>Source Files\math\glm\gtx</Filter>
    </ClInclude>
    <ClInclude Include="..\..\source\core\math\glm\gtx\type_trait.hpp">
      <Filter>Source Files\math\glm\gtx</Filter>
    </ClInclude>
    <ClInclude Include="..\..\source\core\math\glm\gtx\vector_angle.hpp">
      <Filter>Source Files\math\glm\gtx</Filter>
    </ClInclude>
    <ClInclude Include="..\..\source\core\math\glm\gtx\vector_query.hpp">
      <Filter>Source Files\math\glm\gtx</Filter>
    </ClInclude>
    <ClInclude Include="..\..\source\core\math\glm\gtx\vec_swizzle.hpp">
      <Filter>Source Files\math\glm\gtx</Filter>
    </ClInclude>
    <ClInclude Include="..\..\source\core\math\glm\gtx\wrap.hpp">
      <Filter>Source Files\math\glm\gtx</Filter>
    </ClInclude>
    <ClInclude Include="..\..\source\core\math\glm\gtc\bitfield.hpp">
      <Filter>Source Files\math\glm\gtc</Filter>
    </ClInclude>
    <ClInclude Include="..\..\source\core\math\glm\gtc\color_encoding.hpp">
      <Filter>Source Files\math\glm\gtc</Filter>
    </ClInclude>
    <ClInclude Include="..\..\source\core\math\glm\gtc\color_space.hpp">
      <Filter>Source Files\math\glm\gtc</Filter>
    </ClInclude>
    <ClInclude Include="..\..\source\core\math\glm\gtc\constants.hpp">
      <Filter>Source Files\math\glm\gtc</Filter>
    </ClInclude>
    <ClInclude Include="..\..\source\core\math\glm\gtc\epsilon.hpp">
      <Filter>Source Files\math\glm\gtc</Filter>
    </ClInclude>
    <ClInclude Include="..\..\source\core\math\glm\gtc\functions.hpp">
      <Filter>Source Files\math\glm\gtc</Filter>
    </ClInclude>
    <ClInclude Include="..\..\source\core\math\glm\gtc\integer.hpp">
      <Filter>Source Files\math\glm\gtc</Filter>
    </ClInclude>
    <ClInclude Include="..\..\source\core\math\glm\gtc\matrix_access.hpp">
      <Filter>Source Files\math\glm\gtc</Filter>
    </ClInclude>
    <ClInclude Include="..\..\source\core\math\glm\gtc\matrix_integer.hpp">
      <Filter>Source Files\math\glm\gtc</Filter>
    </ClInclude>
    <ClInclude Include="..\..\source\core\math\glm\gtc\matrix_inverse.hpp">
      <Filter>Source Files\math\glm\gtc</Filter>
    </ClInclude>
    <ClInclude Include="..\..\source\core\math\glm\gtc\matrix_transform.hpp">
      <Filter>Source Files\math\glm\gtc</Filter>
    </ClInclude>
    <ClInclude Include="..\..\source\core\math\glm\gtc\noise.hpp">
      <Filter>Source Files\math\glm\gtc</Filter>
    </ClInclude>
    <ClInclude Include="..\..\source\core\math\glm\gtc\packing.hpp">
      <Filter>Source Files\math\glm\gtc</Filter>
    </ClInclude>
    <ClInclude Include="..\..\source\core\math\glm\gtc\quaternion.hpp">
      <Filter>Source Files\math\glm\gtc</Filter>
    </ClInclude>
    <ClInclude Include="..\..\source\core\math\glm\gtc\random.hpp">
      <Filter>Source Files\math\glm\gtc</Filter>
    </ClInclude>
    <ClInclude Include="..\..\source\core\math\glm\gtc\reciprocal.hpp">
      <Filter>Source Files\math\glm\gtc</Filter>
    </ClInclude>
    <ClInclude Include="..\..\source\core\math\glm\gtc\round.hpp">
      <Filter>Source Files\math\glm\gtc</Filter>
    </ClInclude>
    <ClInclude Include="..\..\source\core\math\glm\gtc\type_aligned.hpp">
      <Filter>Source Files\math\glm\gtc</Filter>
    </ClInclude>
    <ClInclude Include="..\..\source\core\math\glm\gtc\type_precision.hpp">
      <Filter>Source Files\math\glm\gtc</Filter>
    </ClInclude>
    <ClInclude Include="..\..\source\core\math\glm\gtc\type_ptr.hpp">
      <Filter>Source Files\math\glm\gtc</Filter>
    </ClInclude>
    <ClInclude Include="..\..\source\core\math\glm\gtc\ulp.hpp">
      <Filter>Source Files\math\glm\gtc</Filter>
    </ClInclude>
    <ClInclude Include="..\..\source\core\math\glm\gtc\vec1.hpp">
      <Filter>Source Files\math\glm\gtc</Filter>
    </ClInclude>
    <ClInclude Include="..\..\source\core\math\glm\detail\func_common.hpp">
      <Filter>Source Files\math\glm\detail</Filter>
    </ClInclude>
    <ClInclude Include="..\..\source\core\math\glm\detail\func_exponential.hpp">
      <Filter>Source Files\math\glm\detail</Filter>
    </ClInclude>
    <ClInclude Include="..\..\source\core\math\glm\detail\func_geometric.hpp">
      <Filter>Source Files\math\glm\detail</Filter>
    </ClInclude>
    <ClInclude Include="..\..\source\core\math\glm\detail\func_integer.hpp">
      <Filter>Source Files\math\glm\detail</Filter>
    </ClInclude>
    <ClInclude Include="..\..\source\core\math\glm\detail\func_matrix.hpp">
      <Filter>Source Files\math\glm\detail</Filter>
    </ClInclude>
    <ClInclude Include="..\..\source\core\math\glm\detail\func_packing.hpp">
      <Filter>Source Files\math\glm\detail</Filter>
    </ClInclude>
    <ClInclude Include="..\..\source\core\math\glm\detail\func_trigonometric.hpp">
      <Filter>Source Files\math\glm\detail</Filter>
    </ClInclude>
    <ClInclude Include="..\..\source\core\math\glm\detail\func_vector_relational.hpp">
      <Filter>Source Files\math\glm\detail</Filter>
    </ClInclude>
    <ClInclude Include="..\..\source\core\math\glm\detail\precision.hpp">
      <Filter>Source Files\math\glm\detail</Filter>
    </ClInclude>
    <ClInclude Include="..\..\source\core\math\glm\detail\setup.hpp">
      <Filter>Source Files\math\glm\detail</Filter>
    </ClInclude>
    <ClInclude Include="..\..\source\core\math\glm\detail\type_float.hpp">
      <Filter>Source Files\math\glm\detail</Filter>
    </ClInclude>
    <ClInclude Include="..\..\source\core\math\glm\detail\type_gentype.hpp">
      <Filter>Source Files\math\glm\detail</Filter>
    </ClInclude>
    <ClInclude Include="..\..\source\core\math\glm\detail\type_half.hpp">
      <Filter>Source Files\math\glm\detail</Filter>
    </ClInclude>
    <ClInclude Include="..\..\source\core\math\glm\detail\type_int.hpp">
      <Filter>Source Files\math\glm\detail</Filter>
    </ClInclude>
    <ClInclude Include="..\..\source\core\math\glm\detail\type_mat.hpp">
      <Filter>Source Files\math\glm\detail</Filter>
    </ClInclude>
    <ClInclude Include="..\..\source\core\math\glm\detail\type_mat2x2.hpp">
      <Filter>Source Files\math\glm\detail</Filter>
    </ClInclude>
    <ClInclude Include="..\..\source\core\math\glm\detail\type_mat2x3.hpp">
      <Filter>Source Files\math\glm\detail</Filter>
    </ClInclude>
    <ClInclude Include="..\..\source\core\math\glm\detail\type_mat2x4.hpp">
      <Filter>Source Files\math\glm\detail</Filter>
    </ClInclude>
    <ClInclude Include="..\..\source\core\math\glm\detail\type_mat3x2.hpp">
      <Filter>Source Files\math\glm\detail</Filter>
    </ClInclude>
    <ClInclude Include="..\..\source\core\math\glm\detail\type_mat3x3.hpp">
      <Filter>Source Files\math\glm\detail</Filter>
    </ClInclude>
    <ClInclude Include="..\..\source\core\math\glm\detail\type_mat3x4.hpp">
      <Filter>Source Files\math\glm\detail</Filter>
    </ClInclude>
    <ClInclude Include="..\..\source\core\math\glm\detail\type_mat4x2.hpp">
      <Filter>Source Files\math\glm\detail</Filter>
    </ClInclude>
    <ClInclude Include="..\..\source\core\math\glm\detail\type_mat4x3.hpp">
      <Filter>Source Files\math\glm\detail</Filter>
    </ClInclude>
    <ClInclude Include="..\..\source\core\math\glm\detail\type_mat4x4.hpp">
      <Filter>Source Files\math\glm\detail</Filter>
    </ClInclude>
    <ClInclude Include="..\..\source\core\math\glm\detail\type_vec.hpp">
      <Filter>Source Files\math\glm\detail</Filter>
    </ClInclude>
    <ClInclude Include="..\..\source\core\math\glm\detail\type_vec1.hpp">
      <Filter>Source Files\math\glm\detail</Filter>
    </ClInclude>
    <ClInclude Include="..\..\source\core\math\glm\detail\type_vec2.hpp">
      <Filter>Source Files\math\glm\detail</Filter>
    </ClInclude>
    <ClInclude Include="..\..\source\core\math\glm\detail\type_vec3.hpp">
      <Filter>Source Files\math\glm\detail</Filter>
    </ClInclude>
    <ClInclude Include="..\..\source\core\math\glm\detail\type_vec4.hpp">
      <Filter>Source Files\math\glm\detail</Filter>
    </ClInclude>
    <ClInclude Include="..\..\source\core\math\glm\detail\_features.hpp">
      <Filter>Source Files\math\glm\detail</Filter>
    </ClInclude>
    <ClInclude Include="..\..\source\core\math\glm\detail\_fixes.hpp">
      <Filter>Source Files\math\glm\detail</Filter>
    </ClInclude>
    <ClInclude Include="..\..\source\core\math\glm\detail\_noise.hpp">
      <Filter>Source Files\math\glm\detail</Filter>
    </ClInclude>
    <ClInclude Include="..\..\source\core\math\glm\detail\_swizzle.hpp">
      <Filter>Source Files\math\glm\detail</Filter>
    </ClInclude>
    <ClInclude Include="..\..\source\core\math\glm\detail\_swizzle_func.hpp">
      <Filter>Source Files\math\glm\detail</Filter>
    </ClInclude>
    <ClInclude Include="..\..\source\core\math\glm\detail\_vectorize.hpp">
      <Filter>Source Files\math\glm\detail</Filter>
    </ClInclude>
    <ClInclude Include="..\..\source\core\console\console.h">
      <Filter>Source Files\console</Filter>
    </ClInclude>
    <ClInclude Include="..\..\source\core\math\glm\gtc\matrix_transform_ex.hpp">
      <Filter>Source Files\math\glm\gtc</Filter>
    </ClInclude>
    <ClInclude Include="..\..\source\core\common\spin.hpp">
      <Filter>Source Files\common</Filter>
    </ClInclude>
    <ClInclude Include="..\..\source\core\common\tuple.hpp">
      <Filter>Source Files\common</Filter>
    </ClInclude>
    <ClInclude Include="..\..\source\core\common\type_traits.hpp">
      <Filter>Source Files\common</Filter>
    </ClInclude>
    <ClInclude Include="..\..\source\core\common\variant.hpp">
      <Filter>Source Files\common</Filter>
    </ClInclude>
    <ClInclude Include="..\..\source\core\common\handle.hpp">
      <Filter>Source Files\common</Filter>
    </ClInclude>
    <ClInclude Include="..\..\source\core\common\handle_object_set.hpp">
      <Filter>Source Files\common</Filter>
    </ClInclude>
    <ClInclude Include="..\..\source\core\common\handle_set.hpp">
      <Filter>Source Files\common</Filter>
    </ClInclude>
    <ClInclude Include="..\..\source\core\common\assert.hpp">
      <Filter>Source Files\common</Filter>
    </ClInclude>
    <ClInclude Include="..\..\source\core\memory\checked_delete.h">
      <Filter>Source Files\memory</Filter>
    </ClInclude>
    <ClInclude Include="..\..\source\core\memory\memory.h">
      <Filter>Source Files\memory</Filter>
    </ClInclude>
    <ClInclude Include="..\..\source\core\memory\memory_pool.hpp">
      <Filter>Source Files\memory</Filter>
    </ClInclude>
    <ClInclude Include="..\..\source\core\memory\tracey.hpp">
      <Filter>Source Files\memory</Filter>
    </ClInclude>
    <ClInclude Include="..\..\source\core\common\common.h">
      <Filter>Source Files\common</Filter>
    </ClInclude>
    <ClInclude Include="..\..\source\core\common\string.h">
      <Filter>Source Files\common</Filter>
    </ClInclude>
<<<<<<< HEAD
    <ClInclude Include="..\..\source\core\common\pathname_tag_tree.h">
      <Filter>Source Files\common</Filter>
=======
    <ClInclude Include="..\..\source\core\math\bsphere.h">
      <Filter>Source Files\math</Filter>
    </ClInclude>
    <ClInclude Include="..\..\source\core\subsystem\subsystem.h">
      <Filter>Source Files\subsystem</Filter>
    </ClInclude>
    <ClInclude Include="..\..\source\core\subsystem\simulation.h">
      <Filter>Source Files\subsystem</Filter>
>>>>>>> c67fe923
    </ClInclude>
  </ItemGroup>
  <ItemGroup>
    <ClCompile Include="..\..\source\core\reflection\rttr\enumeration.cpp">
      <Filter>Source Files\reflection\rttr</Filter>
    </ClCompile>
    <ClCompile Include="..\..\source\core\reflection\rttr\method.cpp">
      <Filter>Source Files\reflection\rttr</Filter>
    </ClCompile>
    <ClCompile Include="..\..\source\core\reflection\rttr\parameter_info.cpp">
      <Filter>Source Files\reflection\rttr</Filter>
    </ClCompile>
    <ClCompile Include="..\..\source\core\reflection\rttr\policy.cpp">
      <Filter>Source Files\reflection\rttr</Filter>
    </ClCompile>
    <ClCompile Include="..\..\source\core\reflection\rttr\property.cpp">
      <Filter>Source Files\reflection\rttr</Filter>
    </ClCompile>
    <ClCompile Include="..\..\source\core\reflection\rttr\registration.cpp">
      <Filter>Source Files\reflection\rttr</Filter>
    </ClCompile>
    <ClCompile Include="..\..\source\core\reflection\rttr\type.cpp">
      <Filter>Source Files\reflection\rttr</Filter>
    </ClCompile>
    <ClCompile Include="..\..\source\core\reflection\rttr\variant.cpp">
      <Filter>Source Files\reflection\rttr</Filter>
    </ClCompile>
    <ClCompile Include="..\..\source\core\reflection\rttr\variant_array_view.cpp">
      <Filter>Source Files\reflection\rttr</Filter>
    </ClCompile>
    <ClCompile Include="..\..\source\core\reflection\rttr\constructor.cpp">
      <Filter>Source Files\reflection\rttr</Filter>
    </ClCompile>
    <ClCompile Include="..\..\source\core\reflection\rttr\destructor.cpp">
      <Filter>Source Files\reflection\rttr</Filter>
    </ClCompile>
    <ClCompile Include="..\..\source\core\reflection\rttr\detail\constructor\constructor_wrapper_base.cpp">
      <Filter>Source Files\reflection\rttr\detail\constructor</Filter>
    </ClCompile>
    <ClCompile Include="..\..\source\core\reflection\rttr\detail\conversion\std_conversion_functions.cpp">
      <Filter>Source Files\reflection\rttr\detail\conversion</Filter>
    </ClCompile>
    <ClCompile Include="..\..\source\core\reflection\rttr\detail\destructor\destructor_wrapper_base.cpp">
      <Filter>Source Files\reflection\rttr\detail\destructor</Filter>
    </ClCompile>
    <ClCompile Include="..\..\source\core\reflection\rttr\detail\enumeration\enumeration_helper.cpp">
      <Filter>Source Files\reflection\rttr\detail\enumeration</Filter>
    </ClCompile>
    <ClCompile Include="..\..\source\core\reflection\rttr\detail\enumeration\enumeration_wrapper_base.cpp">
      <Filter>Source Files\reflection\rttr\detail\enumeration</Filter>
    </ClCompile>
    <ClCompile Include="..\..\source\core\reflection\rttr\detail\method\method_wrapper_base.cpp">
      <Filter>Source Files\reflection\rttr\detail\method</Filter>
    </ClCompile>
    <ClCompile Include="..\..\source\core\reflection\rttr\detail\misc\compare_equal.cpp">
      <Filter>Source Files\reflection\rttr\detail\misc</Filter>
    </ClCompile>
    <ClCompile Include="..\..\source\core\reflection\rttr\detail\misc\compare_less.cpp">
      <Filter>Source Files\reflection\rttr\detail\misc</Filter>
    </ClCompile>
    <ClCompile Include="..\..\source\core\reflection\rttr\detail\misc\standard_types.cpp">
      <Filter>Source Files\reflection\rttr\detail\misc</Filter>
    </ClCompile>
    <ClCompile Include="..\..\source\core\reflection\rttr\detail\parameter_info\parameter_info_wrapper_base.cpp">
      <Filter>Source Files\reflection\rttr\detail\parameter_info</Filter>
    </ClCompile>
    <ClCompile Include="..\..\source\core\reflection\rttr\detail\property\property_wrapper_base.cpp">
      <Filter>Source Files\reflection\rttr\detail\property</Filter>
    </ClCompile>
    <ClCompile Include="..\..\source\core\reflection\rttr\detail\registration\registration_executer.cpp">
      <Filter>Source Files\reflection\rttr\detail\registration</Filter>
    </ClCompile>
    <ClCompile Include="..\..\source\core\reflection\rttr\detail\type\type_database.cpp">
      <Filter>Source Files\reflection\rttr\detail\type</Filter>
    </ClCompile>
    <ClCompile Include="..\..\source\core\reflection\rttr\detail\type\type_register.cpp">
      <Filter>Source Files\reflection\rttr\detail\type</Filter>
    </ClCompile>
    <ClCompile Include="..\..\source\core\reflection\rttr\detail\variant\variant_compare.cpp">
      <Filter>Source Files\reflection\rttr\detail\variant</Filter>
    </ClCompile>
    <ClCompile Include="..\..\source\core\core.cpp">
      <Filter>Source Files</Filter>
    </ClCompile>
    <ClCompile Include="..\..\source\core\random\random.cpp">
      <Filter>Source Files\random</Filter>
    </ClCompile>
    <ClCompile Include="..\..\source\core\math\plane.cpp">
      <Filter>Source Files\math</Filter>
    </ClCompile>
    <ClCompile Include="..\..\source\core\math\transform.cpp">
      <Filter>Source Files\math</Filter>
    </ClCompile>
    <ClCompile Include="..\..\source\core\math\bbox.cpp">
      <Filter>Source Files\math</Filter>
    </ClCompile>
    <ClCompile Include="..\..\source\core\math\frustum.cpp">
      <Filter>Source Files\math</Filter>
    </ClCompile>
    <ClCompile Include="..\..\source\core\math\bbox_extruded.cpp">
      <Filter>Source Files\math</Filter>
    </ClCompile>
    <ClCompile Include="..\..\source\core\logging\spdlog\details\format.cc">
      <Filter>Source Files\logging\spdlog\details</Filter>
    </ClCompile>
    <ClCompile Include="..\..\source\core\config\cfg\Config.cpp">
      <Filter>Source Files\config\cfg</Filter>
    </ClCompile>
    <ClCompile Include="..\..\source\core\config\cfg\Parser.cpp">
      <Filter>Source Files\config\cfg</Filter>
    </ClCompile>
    <ClCompile Include="..\..\source\core\math\glm\detail\dummy.cpp">
      <Filter>Source Files\math\glm\detail</Filter>
    </ClCompile>
    <ClCompile Include="..\..\source\core\math\glm\detail\glm.cpp">
      <Filter>Source Files\math\glm\detail</Filter>
    </ClCompile>
    <ClCompile Include="..\..\source\core\console\console.cpp">
      <Filter>Source Files\console</Filter>
    </ClCompile>
    <ClCompile Include="..\..\source\core\common\handle_set.cpp">
      <Filter>Source Files\common</Filter>
    </ClCompile>
    <ClCompile Include="..\..\source\core\memory\memory_pool.cpp">
      <Filter>Source Files\memory</Filter>
    </ClCompile>
    <ClCompile Include="..\..\source\core\memory\tracey.cpp">
      <Filter>Source Files\memory</Filter>
    </ClCompile>
    <ClCompile Include="..\..\source\core\common\string.cpp">
      <Filter>Source Files\common</Filter>
    </ClCompile>
<<<<<<< HEAD
    <ClCompile Include="..\..\source\core\common\pathname_tag_tree.cpp">
      <Filter>Source Files\common</Filter>
=======
    <ClCompile Include="..\..\source\core\math\bsphere.cpp">
      <Filter>Source Files\math</Filter>
    </ClCompile>
    <ClCompile Include="..\..\source\core\subsystem\subsystem.cpp">
      <Filter>Source Files\subsystem</Filter>
    </ClCompile>
    <ClCompile Include="..\..\source\core\subsystem\simulation.cpp">
      <Filter>Source Files\subsystem</Filter>
>>>>>>> c67fe923
    </ClCompile>
  </ItemGroup>
  <ItemGroup>
    <None Include="..\..\source\core\math\glm\gtx\associated_min_max.inl">
      <Filter>Source Files\math\glm\gtx</Filter>
    </None>
    <None Include="..\..\source\core\math\glm\gtx\bit.inl">
      <Filter>Source Files\math\glm\gtx</Filter>
    </None>
    <None Include="..\..\source\core\math\glm\gtx\closest_point.inl">
      <Filter>Source Files\math\glm\gtx</Filter>
    </None>
    <None Include="..\..\source\core\math\glm\gtx\color_space.inl">
      <Filter>Source Files\math\glm\gtx</Filter>
    </None>
    <None Include="..\..\source\core\math\glm\gtx\color_space_YCoCg.inl">
      <Filter>Source Files\math\glm\gtx</Filter>
    </None>
    <None Include="..\..\source\core\math\glm\gtx\common.inl">
      <Filter>Source Files\math\glm\gtx</Filter>
    </None>
    <None Include="..\..\source\core\math\glm\gtx\compatibility.inl">
      <Filter>Source Files\math\glm\gtx</Filter>
    </None>
    <None Include="..\..\source\core\math\glm\gtx\component_wise.inl">
      <Filter>Source Files\math\glm\gtx</Filter>
    </None>
    <None Include="..\..\source\core\math\glm\gtx\dual_quaternion.inl">
      <Filter>Source Files\math\glm\gtx</Filter>
    </None>
    <None Include="..\..\source\core\math\glm\gtx\euler_angles.inl">
      <Filter>Source Files\math\glm\gtx</Filter>
    </None>
    <None Include="..\..\source\core\math\glm\gtx\extend.inl">
      <Filter>Source Files\math\glm\gtx</Filter>
    </None>
    <None Include="..\..\source\core\math\glm\gtx\extended_min_max.inl">
      <Filter>Source Files\math\glm\gtx</Filter>
    </None>
    <None Include="..\..\source\core\math\glm\gtx\fast_exponential.inl">
      <Filter>Source Files\math\glm\gtx</Filter>
    </None>
    <None Include="..\..\source\core\math\glm\gtx\fast_square_root.inl">
      <Filter>Source Files\math\glm\gtx</Filter>
    </None>
    <None Include="..\..\source\core\math\glm\gtx\fast_trigonometry.inl">
      <Filter>Source Files\math\glm\gtx</Filter>
    </None>
    <None Include="..\..\source\core\math\glm\gtx\float_notmalize.inl">
      <Filter>Source Files\math\glm\gtx</Filter>
    </None>
    <None Include="..\..\source\core\math\glm\gtx\gradient_paint.inl">
      <Filter>Source Files\math\glm\gtx</Filter>
    </None>
    <None Include="..\..\source\core\math\glm\gtx\handed_coordinate_space.inl">
      <Filter>Source Files\math\glm\gtx</Filter>
    </None>
    <None Include="..\..\source\core\math\glm\gtx\hash.inl">
      <Filter>Source Files\math\glm\gtx</Filter>
    </None>
    <None Include="..\..\source\core\math\glm\gtx\integer.inl">
      <Filter>Source Files\math\glm\gtx</Filter>
    </None>
    <None Include="..\..\source\core\math\glm\gtx\intersect.inl">
      <Filter>Source Files\math\glm\gtx</Filter>
    </None>
    <None Include="..\..\source\core\math\glm\gtx\io.inl">
      <Filter>Source Files\math\glm\gtx</Filter>
    </None>
    <None Include="..\..\source\core\math\glm\gtx\log_base.inl">
      <Filter>Source Files\math\glm\gtx</Filter>
    </None>
    <None Include="..\..\source\core\math\glm\gtx\matrix_cross_product.inl">
      <Filter>Source Files\math\glm\gtx</Filter>
    </None>
    <None Include="..\..\source\core\math\glm\gtx\matrix_decompose.inl">
      <Filter>Source Files\math\glm\gtx</Filter>
    </None>
    <None Include="..\..\source\core\math\glm\gtx\matrix_interpolation.inl">
      <Filter>Source Files\math\glm\gtx</Filter>
    </None>
    <None Include="..\..\source\core\math\glm\gtx\matrix_major_storage.inl">
      <Filter>Source Files\math\glm\gtx</Filter>
    </None>
    <None Include="..\..\source\core\math\glm\gtx\matrix_operation.inl">
      <Filter>Source Files\math\glm\gtx</Filter>
    </None>
    <None Include="..\..\source\core\math\glm\gtx\matrix_query.inl">
      <Filter>Source Files\math\glm\gtx</Filter>
    </None>
    <None Include="..\..\source\core\math\glm\gtx\matrix_transform_2d.inl">
      <Filter>Source Files\math\glm\gtx</Filter>
    </None>
    <None Include="..\..\source\core\math\glm\gtx\mixed_product.inl">
      <Filter>Source Files\math\glm\gtx</Filter>
    </None>
    <None Include="..\..\source\core\math\glm\gtx\norm.inl">
      <Filter>Source Files\math\glm\gtx</Filter>
    </None>
    <None Include="..\..\source\core\math\glm\gtx\normal.inl">
      <Filter>Source Files\math\glm\gtx</Filter>
    </None>
    <None Include="..\..\source\core\math\glm\gtx\normalize_dot.inl">
      <Filter>Source Files\math\glm\gtx</Filter>
    </None>
    <None Include="..\..\source\core\math\glm\gtx\number_precision.inl">
      <Filter>Source Files\math\glm\gtx</Filter>
    </None>
    <None Include="..\..\source\core\math\glm\gtx\optimum_pow.inl">
      <Filter>Source Files\math\glm\gtx</Filter>
    </None>
    <None Include="..\..\source\core\math\glm\gtx\orthonormalize.inl">
      <Filter>Source Files\math\glm\gtx</Filter>
    </None>
    <None Include="..\..\source\core\math\glm\gtx\perpendicular.inl">
      <Filter>Source Files\math\glm\gtx</Filter>
    </None>
    <None Include="..\..\source\core\math\glm\gtx\polar_coordinates.inl">
      <Filter>Source Files\math\glm\gtx</Filter>
    </None>
    <None Include="..\..\source\core\math\glm\gtx\projection.inl">
      <Filter>Source Files\math\glm\gtx</Filter>
    </None>
    <None Include="..\..\source\core\math\glm\gtx\quaternion.inl">
      <Filter>Source Files\math\glm\gtx</Filter>
    </None>
    <None Include="..\..\source\core\math\glm\gtx\raw_data.inl">
      <Filter>Source Files\math\glm\gtx</Filter>
    </None>
    <None Include="..\..\source\core\math\glm\gtx\rotate_normalized_axis.inl">
      <Filter>Source Files\math\glm\gtx</Filter>
    </None>
    <None Include="..\..\source\core\math\glm\gtx\rotate_vector.inl">
      <Filter>Source Files\math\glm\gtx</Filter>
    </None>
    <None Include="..\..\source\core\math\glm\gtx\scalar_relational.inl">
      <Filter>Source Files\math\glm\gtx</Filter>
    </None>
    <None Include="..\..\source\core\math\glm\gtx\simd_mat4.inl">
      <Filter>Source Files\math\glm\gtx</Filter>
    </None>
    <None Include="..\..\source\core\math\glm\gtx\simd_quat.inl">
      <Filter>Source Files\math\glm\gtx</Filter>
    </None>
    <None Include="..\..\source\core\math\glm\gtx\simd_vec4.inl">
      <Filter>Source Files\math\glm\gtx</Filter>
    </None>
    <None Include="..\..\source\core\math\glm\gtx\spline.inl">
      <Filter>Source Files\math\glm\gtx</Filter>
    </None>
    <None Include="..\..\source\core\math\glm\gtx\std_based_type.inl">
      <Filter>Source Files\math\glm\gtx</Filter>
    </None>
    <None Include="..\..\source\core\math\glm\gtx\string_cast.inl">
      <Filter>Source Files\math\glm\gtx</Filter>
    </None>
    <None Include="..\..\source\core\math\glm\gtx\transform.inl">
      <Filter>Source Files\math\glm\gtx</Filter>
    </None>
    <None Include="..\..\source\core\math\glm\gtx\transform2.inl">
      <Filter>Source Files\math\glm\gtx</Filter>
    </None>
    <None Include="..\..\source\core\math\glm\gtx\type_aligned.inl">
      <Filter>Source Files\math\glm\gtx</Filter>
    </None>
    <None Include="..\..\source\core\math\glm\gtx\type_trait.inl">
      <Filter>Source Files\math\glm\gtx</Filter>
    </None>
    <None Include="..\..\source\core\math\glm\gtx\vector_angle.inl">
      <Filter>Source Files\math\glm\gtx</Filter>
    </None>
    <None Include="..\..\source\core\math\glm\gtx\vector_query.inl">
      <Filter>Source Files\math\glm\gtx</Filter>
    </None>
    <None Include="..\..\source\core\math\glm\gtx\wrap.inl">
      <Filter>Source Files\math\glm\gtx</Filter>
    </None>
    <None Include="..\..\source\core\math\glm\gtc\bitfield.inl">
      <Filter>Source Files\math\glm\gtc</Filter>
    </None>
    <None Include="..\..\source\core\math\glm\gtc\color_encoding.inl">
      <Filter>Source Files\math\glm\gtc</Filter>
    </None>
    <None Include="..\..\source\core\math\glm\gtc\color_space.inl">
      <Filter>Source Files\math\glm\gtc</Filter>
    </None>
    <None Include="..\..\source\core\math\glm\gtc\constants.inl">
      <Filter>Source Files\math\glm\gtc</Filter>
    </None>
    <None Include="..\..\source\core\math\glm\gtc\epsilon.inl">
      <Filter>Source Files\math\glm\gtc</Filter>
    </None>
    <None Include="..\..\source\core\math\glm\gtc\functions.inl">
      <Filter>Source Files\math\glm\gtc</Filter>
    </None>
    <None Include="..\..\source\core\math\glm\gtc\integer.inl">
      <Filter>Source Files\math\glm\gtc</Filter>
    </None>
    <None Include="..\..\source\core\math\glm\gtc\matrix_access.inl">
      <Filter>Source Files\math\glm\gtc</Filter>
    </None>
    <None Include="..\..\source\core\math\glm\gtc\matrix_inverse.inl">
      <Filter>Source Files\math\glm\gtc</Filter>
    </None>
    <None Include="..\..\source\core\math\glm\gtc\matrix_transform.inl">
      <Filter>Source Files\math\glm\gtc</Filter>
    </None>
    <None Include="..\..\source\core\math\glm\gtc\noise.inl">
      <Filter>Source Files\math\glm\gtc</Filter>
    </None>
    <None Include="..\..\source\core\math\glm\gtc\packing.inl">
      <Filter>Source Files\math\glm\gtc</Filter>
    </None>
    <None Include="..\..\source\core\math\glm\gtc\quaternion.inl">
      <Filter>Source Files\math\glm\gtc</Filter>
    </None>
    <None Include="..\..\source\core\math\glm\gtc\quaternion_simd.inl">
      <Filter>Source Files\math\glm\gtc</Filter>
    </None>
    <None Include="..\..\source\core\math\glm\gtc\random.inl">
      <Filter>Source Files\math\glm\gtc</Filter>
    </None>
    <None Include="..\..\source\core\math\glm\gtc\reciprocal.inl">
      <Filter>Source Files\math\glm\gtc</Filter>
    </None>
    <None Include="..\..\source\core\math\glm\gtc\round.inl">
      <Filter>Source Files\math\glm\gtc</Filter>
    </None>
    <None Include="..\..\source\core\math\glm\gtc\type_precision.inl">
      <Filter>Source Files\math\glm\gtc</Filter>
    </None>
    <None Include="..\..\source\core\math\glm\gtc\type_ptr.inl">
      <Filter>Source Files\math\glm\gtc</Filter>
    </None>
    <None Include="..\..\source\core\math\glm\gtc\ulp.inl">
      <Filter>Source Files\math\glm\gtc</Filter>
    </None>
    <None Include="..\..\source\core\math\glm\gtc\vec1.inl">
      <Filter>Source Files\math\glm\gtc</Filter>
    </None>
    <None Include="..\..\source\core\math\glm\detail\func_common.inl">
      <Filter>Source Files\math\glm\detail</Filter>
    </None>
    <None Include="..\..\source\core\math\glm\detail\func_common_simd.inl">
      <Filter>Source Files\math\glm\detail</Filter>
    </None>
    <None Include="..\..\source\core\math\glm\detail\func_exponential.inl">
      <Filter>Source Files\math\glm\detail</Filter>
    </None>
    <None Include="..\..\source\core\math\glm\detail\func_exponential_simd.inl">
      <Filter>Source Files\math\glm\detail</Filter>
    </None>
    <None Include="..\..\source\core\math\glm\detail\func_geometric.inl">
      <Filter>Source Files\math\glm\detail</Filter>
    </None>
    <None Include="..\..\source\core\math\glm\detail\func_geometric_simd.inl">
      <Filter>Source Files\math\glm\detail</Filter>
    </None>
    <None Include="..\..\source\core\math\glm\detail\func_integer.inl">
      <Filter>Source Files\math\glm\detail</Filter>
    </None>
    <None Include="..\..\source\core\math\glm\detail\func_integer_simd.inl">
      <Filter>Source Files\math\glm\detail</Filter>
    </None>
    <None Include="..\..\source\core\math\glm\detail\func_matrix.inl">
      <Filter>Source Files\math\glm\detail</Filter>
    </None>
    <None Include="..\..\source\core\math\glm\detail\func_matrix_simd.inl">
      <Filter>Source Files\math\glm\detail</Filter>
    </None>
    <None Include="..\..\source\core\math\glm\detail\func_packing.inl">
      <Filter>Source Files\math\glm\detail</Filter>
    </None>
    <None Include="..\..\source\core\math\glm\detail\func_packing_simd.inl">
      <Filter>Source Files\math\glm\detail</Filter>
    </None>
    <None Include="..\..\source\core\math\glm\detail\func_trigonometric.inl">
      <Filter>Source Files\math\glm\detail</Filter>
    </None>
    <None Include="..\..\source\core\math\glm\detail\func_trigonometric_simd.inl">
      <Filter>Source Files\math\glm\detail</Filter>
    </None>
    <None Include="..\..\source\core\math\glm\detail\func_vector_relational.inl">
      <Filter>Source Files\math\glm\detail</Filter>
    </None>
    <None Include="..\..\source\core\math\glm\detail\func_vector_relational_simd.inl">
      <Filter>Source Files\math\glm\detail</Filter>
    </None>
    <None Include="..\..\source\core\math\glm\detail\type_gentype.inl">
      <Filter>Source Files\math\glm\detail</Filter>
    </None>
    <None Include="..\..\source\core\math\glm\detail\type_half.inl">
      <Filter>Source Files\math\glm\detail</Filter>
    </None>
    <None Include="..\..\source\core\math\glm\detail\type_mat.inl">
      <Filter>Source Files\math\glm\detail</Filter>
    </None>
    <None Include="..\..\source\core\math\glm\detail\type_mat2x2.inl">
      <Filter>Source Files\math\glm\detail</Filter>
    </None>
    <None Include="..\..\source\core\math\glm\detail\type_mat2x3.inl">
      <Filter>Source Files\math\glm\detail</Filter>
    </None>
    <None Include="..\..\source\core\math\glm\detail\type_mat2x4.inl">
      <Filter>Source Files\math\glm\detail</Filter>
    </None>
    <None Include="..\..\source\core\math\glm\detail\type_mat3x2.inl">
      <Filter>Source Files\math\glm\detail</Filter>
    </None>
    <None Include="..\..\source\core\math\glm\detail\type_mat3x3.inl">
      <Filter>Source Files\math\glm\detail</Filter>
    </None>
    <None Include="..\..\source\core\math\glm\detail\type_mat3x4.inl">
      <Filter>Source Files\math\glm\detail</Filter>
    </None>
    <None Include="..\..\source\core\math\glm\detail\type_mat4x2.inl">
      <Filter>Source Files\math\glm\detail</Filter>
    </None>
    <None Include="..\..\source\core\math\glm\detail\type_mat4x3.inl">
      <Filter>Source Files\math\glm\detail</Filter>
    </None>
    <None Include="..\..\source\core\math\glm\detail\type_mat4x4.inl">
      <Filter>Source Files\math\glm\detail</Filter>
    </None>
    <None Include="..\..\source\core\math\glm\detail\type_mat4x4_simd.inl">
      <Filter>Source Files\math\glm\detail</Filter>
    </None>
    <None Include="..\..\source\core\math\glm\detail\type_vec.inl">
      <Filter>Source Files\math\glm\detail</Filter>
    </None>
    <None Include="..\..\source\core\math\glm\detail\type_vec1.inl">
      <Filter>Source Files\math\glm\detail</Filter>
    </None>
    <None Include="..\..\source\core\math\glm\detail\type_vec2.inl">
      <Filter>Source Files\math\glm\detail</Filter>
    </None>
    <None Include="..\..\source\core\math\glm\detail\type_vec3.inl">
      <Filter>Source Files\math\glm\detail</Filter>
    </None>
    <None Include="..\..\source\core\math\glm\detail\type_vec4.inl">
      <Filter>Source Files\math\glm\detail</Filter>
    </None>
    <None Include="..\..\source\core\math\glm\detail\type_vec4_simd.inl">
      <Filter>Source Files\math\glm\detail</Filter>
    </None>
    <None Include="..\..\source\core\math\glm\gtc\matrix_transform_ex.inl">
      <Filter>Source Files\math\glm\gtc</Filter>
    </None>
  </ItemGroup>
</Project><|MERGE_RESOLUTION|>--- conflicted
+++ resolved
@@ -1314,10 +1314,9 @@
     <ClInclude Include="..\..\source\core\common\string.h">
       <Filter>Source Files\common</Filter>
     </ClInclude>
-<<<<<<< HEAD
     <ClInclude Include="..\..\source\core\common\pathname_tag_tree.h">
       <Filter>Source Files\common</Filter>
-=======
+    </ClInclude>
     <ClInclude Include="..\..\source\core\math\bsphere.h">
       <Filter>Source Files\math</Filter>
     </ClInclude>
@@ -1326,7 +1325,6 @@
     </ClInclude>
     <ClInclude Include="..\..\source\core\subsystem\simulation.h">
       <Filter>Source Files\subsystem</Filter>
->>>>>>> c67fe923
     </ClInclude>
   </ItemGroup>
   <ItemGroup>
@@ -1459,10 +1457,9 @@
     <ClCompile Include="..\..\source\core\common\string.cpp">
       <Filter>Source Files\common</Filter>
     </ClCompile>
-<<<<<<< HEAD
     <ClCompile Include="..\..\source\core\common\pathname_tag_tree.cpp">
       <Filter>Source Files\common</Filter>
-=======
+    </ClCompile>
     <ClCompile Include="..\..\source\core\math\bsphere.cpp">
       <Filter>Source Files\math</Filter>
     </ClCompile>
@@ -1471,7 +1468,6 @@
     </ClCompile>
     <ClCompile Include="..\..\source\core\subsystem\simulation.cpp">
       <Filter>Source Files\subsystem</Filter>
->>>>>>> c67fe923
     </ClCompile>
   </ItemGroup>
   <ItemGroup>
